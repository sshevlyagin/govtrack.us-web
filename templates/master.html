--- conflicted
+++ resolved
@@ -1,361 +1,355 @@
-{% with "/static/" as MEDIA_URL %} {% comment %}The 500 error page doesn't set this variable! {% endcomment %}
-<!DOCTYPE html>
-<!--[if lt IE 7]> <html class="lt-ie9 lt-ie8 lt-ie7"> <![endif]-->
-<!--[if IE 7]>    <html class="lt-ie9 lt-ie8"> <![endif]-->
-<!--[if IE 8]>    <html class="lt-ie9"> <![endif]-->
-<!--[if gt IE 8]><!--> <html> <!--<![endif]-->
-	<head>
-		<meta charset="utf-8">
-		<meta http-equiv="Content-Type" content="text/html;charset=utf-8"></meta>
-		
-		<title>{% block title %}{% endblock %}</title>
-		
-		<link rel="shortcut icon" href="/favicon.ico" type="image/x-icon">
-
-		<link media="all" rel="stylesheet" href="{{ MEDIA_URL }}css/all.css">
-		<!--[if lt IE 8]><link rel="stylesheet" type="text/css" href="{{ MEDIA_URL }}css/ie.css" media="screen"/><![endif]-->
-		<!--<meta name="viewport" content="width=1000">-->
-		<meta name="viewport" content="width=device-width, initial-scale=1">
-
-		<meta name="description" content="{% block meta_description %}{% endblock %}"></meta>
-		<meta name="keywords" content="{% block meta_keywords %}{% endblock %}"></meta>
-		{% if HTTP_HOST == "test.govtrack.us" %}<meta name="robots" content="noindex" />{% endif %} {% comment %}moot because site is currently behind authz {% endcomment %}
-		
-		{% block extra_css %}{% endblock %}
-		
-		<script type="text/javascript" src="{{ MEDIA_URL }}js/main.js" ></script>
-		{% comment %}<script type="text/javascript" src="{{ MEDIA_URL }}js/jquery.min.js"></script>{% endcomment %}
-		<script src="http://cdn.jquerytools.org/1.2.7/jquery.tools.min.js"></script>
-		<script>$('html').ajaxSend(function(event, xhr, settings) { if (!/^https?:.*/.test(settings.url)) xhr.setRequestHeader("X-CSRFToken", "{{csrf_token|escapejs}}"); });</script> <!-- {% csrf_token %} -->
-		<script type="text/javascript" src="{{ MEDIA_URL }}js/ajaxforms.js"></script>
-		<script type="text/javascript" src="{{ MEDIA_URL }}js/jquery.cookie.js"> </script>
-		{% block extra_js %}{% endblock %}
-		
-		{% block head %}{% endblock %}
-		
-		<style type="text/css">
-		{% block style %}{% endblock %}
-		</style>
-	</head>
-	
-<body class="{% block body_class %}{% endblock %}">
-	{% comment %}
-	<!-- Bulk Data Campaign -->
-	<div style="position: absolute; top: 0; left: 0; width: 100%; height: 1em; z-index: 10;">
-		<div style="margin: 0 auto; width: 960px; height: 1em; margin-top: .5em; text-align: center; font-weight: bold;">
-			<a href="/campaigns/bulkdata">Congress is rolling the clock back on transparency. Take action!</a>
-		</div>
-	</div>
-	<!-- End Bulk Data Campaign -->
-	{% endcomment %}
-
-
-	{% if 1 and pagename != "blog_template" %}
-	<div id="sitenewscontainer" style="display: none" seq="17">
-		
-	{% if 0 %}
-	<!-- Bulk Data Campaign -->
-	<div id="campaign_bg1" style="position: absolute; top: 0; left: 0; width: 100%; height: 100%; background-color: white; z-index: 10; opacity: 0.5; filter: alpha(opacity=50);"> </div>
-	<div id="campaign_bg2" style="position: absolute; top: 0; left: 0; width: 100%; height: 100%; z-index: 10;">
-		<div style="margin: 0 auto; width: 960px; height: 700px;">
-			<img src="/static/images/eraser_overlay.png{% if remote_net_house or remote_net_senate or request.user.username == "admin" %}?mode=1{% endif %}"/>
-		</div>
-	</div>
-	<div id="campaign_bg3" style="position: absolute; top: 60px; left: 0; width: 100%; height: 100%; z-index: 10; display: none;">
-		<div style="margin: 0 auto; padding: 50px; width: 700px; height: 650px; background-color: white; border: 1px solid #999; opacity: 0.9; filter: alpha(opacity=90);">
-		
-		<div id="for_staff" {% if remote_net_house or remote_net_senate or request.user.username == "admin" %}{% else %}style="display: none;"{% endif %}>
-			<h1 style="margin-bottom: 1em; font-size: 26px;">H.R. 5882&rsquo;s committee report implies the American public can&rsquo;t handle legislative information.</h1>
-			<p style="margin-top: .75em">More than <a href="https://www.popvox.com/bills/us/112/hr5882/report" target="_blank"><b>1,000 letters</b></a> have been written so far this week. Your office will be hearing from constituents shortly, if you haven&rsquo;t already! {% if remote_net_house or remote_net_senate or request.user.username == "admin"  %}Contact Joshua Tauberer, president of Civic Impulse LLC, at &lt;tauberer@govtrack.us&gt; or 202-558-7227 for more.{% endif %}</p>
-			<p style="margin-top: .75em">The <a href="http://appropriations.house.gov/UploadedFiles/LEGBRANCH-FY13-FULLCOMMITTEEREPORT.pdf" target="_blank">committee report</a> for <a href="http://www.govtrack.us/congress/bills/112/hr5882" target="_blank">H.R. 5882</a>, the legislative branch appropriations bill for 2013, originally halted the publication of &ldquo;bulk data downloads.&rdquo; Now it creates a task force to study what we already know is feasible.</p>
-			<hr style="margin: 2em"/>
-			<p style="margin-top: .75em">Speaker Boehner and Majority Leader Cantor have <a href="http://www.speaker.gov/press-release/speaker-boehner-majority-leader-cantor-call-new-data-standards-make-congress-more-open">supported bulk legislative data</a> throughout the 112th Congress. House Appropriations has invented techno-sounding concerns that the Republican leadership has already demonstrated are non-issues. (This is a non-partisan issue. Rep. Honda (D, CA) <a href="http://www.wired.com/threatlevel/2009/03/federal-bill-wo/">has supported bulk data</a> too.)</p>
-			<div style="float: left; width: 400px">
-				<p style="margin-top: 1em; font-weight: bold;">Learn more...</p>
-				<ul class="bullets">
-					<li><a href="http://cha.house.gov/sites/republicans.cha.house.gov/files/06162011_testimony_bruce.pdf">Testimony by Tom Bruce</a>, director of Cornell&rsquo;s Legal Information Institute, before the House Administration Committee, June 2011 and <a href="http://blog.law.cornell.edu/tbruce/2012/06/02/i-dont-give-a-rats-ass-about-accountability-but-i-care-a-lot-about-bulk-data/">why this isn&rsquo;t just about accountability</a></li>
-					<li>Comments by the <a href="http://sunlightfoundation.com/blog/2012/02/09/put-thomas-on-the-fast-track/">Sunlight Foundation</a> filed with House Appropriations earlier this year</li>
-					<li>Comments by <a href="http://razor.occams.info/pubdocs/2012-02-04%20leg%20branch%20bulk%20data%20statement.pdf">GovTrack&rsquo;s creator Josh Tauberer</a> filed with Appropriations earlier this year</li>
-					<li>An <a href="http://sunlightfoundation.com/blog/2012/05/30/appropriators-may-undercut-legislative-transparency/">explanation</a> from the Sunlight Foundation about what is going on right now</li>
-				</ul>
-			</div>
-			<div style="float: left; width: 280px; margin-left: 20px;">
-				<p style="margin-top: 1em; font-weight: bold;">Stay tuned...</p>
-				<p style="margin-top: .75em">House Rules is closing amendments at 4pm Tuesday. Check back here for developments.</p>
-				
-				<a href="#" class="green-btn" style="margin: 2em 1em 1em 1em" onclick="$('#sitenewscontainer').hide(); return false;">On to GovTrack...</a>
-			</div>
-		</div>
-		{% if remote_net_house or remote_net_senate or request.user.username == "admin" %}{% else %}
-		<div id="for_public">
-			<h1 style="margin-bottom: 1em;">Congressman Crenshaw doesn&rsquo;t think Americans can handle this data.</h1>
-			<p style="margin-top: .75em"><a href="https://www.popvox.com/bills/us/112/hr5882/report" target="_blank">More than 1,000 people</a> wrote Congress this week about <a href="http://www.govtrack.us/congress/bills/112/hr5882" target="_blank">H.R. 5882</a>. The bill&rsquo;s committee report says Congress shouldn&rsquo;t publish more raw data without funding to check that what the public does with the data is correct.</p>
-			<p style="margin-top: .75em">UPDATE: The House Appropriations committee has <a href="http://sunlightfoundation.com/blog/2012/06/05/bulk-access-language-tweaked-by-approps/">slightly revised</a> their position. The committee previously wanted to stop publishing all &ldquo;bulk legislative data.&rdquo; Now they want to study the situation more. A new task force is not enough. More doing less talking about doing, please!</p>
-			<p style="margin-top: .75em">Step up and <a href="/campaigns/bulkdata">write your representative</a> to fix the bill, or <a href="http://www.govtrack.us/blog/2012/06/04/rep-crenshaw-thinks-american-public-cant-be-trusted-with-overseeing-congress/">read more</a> about what&rsquo;s going on.</p>
-			<div style="padding: 1em 0 1em 350px"><a href="/campaigns/bulkdata" class="green-btn">Take Action</a></div>
-			<p style="margin-top: 1em">Speaker Boehner and House Majority Leader Cantor have <a href="http://www.speaker.gov/press-release/speaker-boehner-majority-leader-cantor-call-new-data-standards-make-congress-more-open">supported bulk legislative data</a> over the last year. Rep. Honda <a href="http://www.wired.com/threatlevel/2009/03/federal-bill-wo/">has supported bulk data</a> for many years. We need to show that the public cares about this issue too before the bill comes to a vote.</p>
-			<p style="margin-top: 1em">Read <a href="#" onclick="$('#for_public').hide(); $('#for_staff').fadeIn(); return false;">information for legislative staff</a> about H.R. 5882.</p></p>
-			<hr style="margin: 2em"/>
-			<div style="padding: 0 0 0 350px"><a href="#" class="grey-btn" onclick="return hide_site_news();">Hide</a></div>
-		</div>
-		{% endif %}
-		
-		</div>
-	</div>
-	<script>$(function() {
-		$('#sitenewscontainer').css({opacity: 1.0});
-		$('#campaign_bg1').css({ height: $(document).height() });
-		window.setTimeout("$('#campaign_bg3').fadeIn(2000);", 4000);
-	});</script>
-	<!-- End of Bulk Data Campaign -->
-	{% else %}
-	
-		<div id="sitenews">
-			<div style="float: right; width: 20px; text-align: right; font-weight: bold;"><a href="#" onclick="return hide_site_news()" style="padding: 5px;">X</a></div>
-			<div style="float: right; width: 500px; padding: 8px;">
-				<div>VP-picks Rep. Paul Ryan and Joe Biden <a href="http://www.govtrack.us/blog/2012/08/15/vp-candidates-agreed-on-substantive-bills/">voted the same way</a> on 52 substantive bills. Check out that and <a href="http://www.govtrack.us/blog/2012/08/14/ryans-record-by-the-numbers/">Ryan&rsquo;s record by the numbers</a> on our blog.</div>
-			</div>
-			<div style="clear: both"> </div>
-		</div>
-	{% endif %}
-	</div>
-	<script>
-	function hide_site_news() {
-		$('#sitenewscontainer').fadeOut();
-		$.cookie("sitenewsbanner", $('#sitenewscontainer').attr("seq"), { expires: 14, path: '/' });
-	}
-	$(function() {
-		if ($.cookie("sitenewsbanner") != $('#sitenewscontainer').attr("seq")) {
-			$.cookie("sitenewsbanner", null, { path: '/' }); // in case it has a different value
-			$('#sitenewscontainer').fadeIn();
-		}
-	});
-	</script>
-	{% endif %}
-				
-	<div id="wrapper">
-		
-		<div id="masthead">
-			<div id="header-wrap">
-				<header id="header" class="row">
-					
-					<a id="logo" href="/" class="{% block logo_class %}{% endblock %}">govtrack.us</a>
-					
-					<div id="nav-block">
-						<div class="row">
-							<div class="block right">
-								<ul class="super-nav">
-									{% comment %}<li><a href="#">Help</a></li>{% endcomment %}
-									{% block override_login %}
-									{% if not user.is_authenticated %}
-										<li><a href="/accounts/login">Log In</a></li>
-									{% else %}
-										<li><a href="/accounts/profile">{{user.email}}</a></li>
-										<li><a href="/accounts/logout?next={{request.path|urlencode}}">Log Out</a></li>
-									{% endif %}
-									{% endblock %}
-								</ul>
-								<form name="header_search" action="/search" method="GET" class="search-form">
-									<fieldset>
-										<div class="text"><input type="text" defaulttext="Search" name="q"/></div>
-										<input class="btn-search" type="submit" value="Search" />
-									</fieldset>
-								</form>
-							</div>
-						</div>
-						
-						<nav id="nav">
-							<ul>
-								<li><a href="/">Home</a></li>
-								<li class="dropnav">
-									<a href="/overview">Browse</a>
-									<ul>
-										<li><a href="/congress/members">Members <em>of</em> Congress</a></li>
-										<li><a href="/congress/bills">Bills <em>&amp;</em> Resolutions</a></li>
-										<li><a href="/congress/votes">Voting Records</a></li>
-										<li><a href="/congress/committees">Committees</a></li>
-										<li><a href="/congress/live">Live Video (Beta)</a></li>
-										<li><a href="/overview#states">State Legislation (Beta)</a></li>
-									</ul>
-								</li>
-								<li class="dropnav">
-									<a href="#" onclick="return false;">Track</a>
-									<ul>
-										{% if user.is_authenticated %}
-										<li><a href="/accounts/lists">Your Lists</a></li>
-										{% endif %}
-										<li><a href="/accounts/docket">Your Docket</a></li>
-										<li><a href="/tools">Other Tools</a></li>
-									</ul>
-								</li>
-								<li><a href="/about">About</a></li>
-								<li><a href="/developers">Use our data</a></li>
-							</ul>
-						</nav>
-
-						<nav id="mobile-nav">
-							<select onchange="window.location = $(this).val();">
-								<option value="">Go to...</option>
-								<option value="/">Home</option>
-								<optgroup label="Browse">
-									<option value="/congress/members">Members <em>of</em> Congress</option>
-									<option value="/congress/bills">Bills <em>&amp;</em> Resolutions</option>
-									<option value="/congress/votes">Voting Records</option>
-									<option value="/congress/committees">Committees</option>
-									<option value="/congress/live">Live Video (Beta)</option>
-									<option value="/overview#states">State Legislation (Beta)</option>
-								</optgroup>
-								<optgroup label="Track">
-									{% if user.is_authenticated %}
-									<option value="/accounts/lists">Your Lists</option>
-									<option value="/accounts/docket">Your Docket</option>
-									{% endif %}
-									<option><a href="/tools">Other Tools</a></option>
-								</optgroup>
-								<option value="/about">About</option>
-								<option value="/developers">Use our data</option>
-							</select>
-						</nav><!-- /mobile-nav -->
-						
-					</div><!-- /nav-block -->
-				</header>
-			</div><!-- /header-wrap -->
-			
-			{% block override_breadcrumbs %}
-			<div id="breadcrumbs">
-				<div class="row">
-					{% block crumbs %}{% endblock %}
-					{% comment %}
-					<ul class="twelve columns">
-						<li><a href="#">Congress</a></li>
-						<li>Bills & Resolutions</li>
-					</ul>
-					{% endcomment %}
-				</div>
-			</div>
-			{% endblock %}
-			
-		</div><!-- /masthead -->
-		
-		
-		
-		{% block override_content %}
-		<div id="content" class="row">
-			{% block heading_box %}
-			{% comment %}
-			<header class="heading-box">
-				<div class="holder">
-					<div class="frame">
-						<div class="frame2">
-							<div class="article-wrapper row">
-								{% block summary %}
-								{% endblock %}
-							</div>
-						</div>
-					</div>
-				</div>
-			</header>
-			{% endcomment %}
-			<header class="heading-box row">
-				<div class="nine columns">
-					{% block summary %}
-					{% endblock %}
-				</div>
-				<div id="cat-icon" class="three columns">
-					{% block links %}
-					{% endblock %}
-				</div>
-			</header>
-			{% endblock %}
-			
-			
-			{% block body %}
-			{% endblock %}
-
-
-
-		</div><!-- /content -->
-		{% endblock %}
-		
-		
-		<footer id="footer">
-			<div class="holder row">
-				
-				<nav class="two columns">
-					<ul>
-						<li><a href="/">Home</a></li>
-						<li><a href="/congress">Browse</a></li>
-						<li><a href="/about">About GovTrack</a></li>
-						<li><a href="/blog">GovTrack Blog</a></li>
-						<li><a href="/developers">For Developers</a></li>
-						<li><a href="/tools">Other Tools</a></li>
-						{% if not user.is_authenticated %}
-						<li><a href="/accounts/login">Log in</a></li>
-						{% else %}
-						<li><a href="/accounts/lists">Your Lists</a></li>
-						<li><a href="/accounts/profile">Account Settings</a></li>
-						<li><a href="/accounts/logout?next={{request.path|urlencode}}">Log Out</a></li>
-						{% endif %}
-					</ul>
-				</nav>
-				
-				<section class="six columns offset-by-one">
-					<h4><span>site</span> Information</h4>
-					<p>GovTrack.us is a project of <a href="http://www.civicimpulse.com">Civic Impulse, LLC</a>. Read <a href="/about">about GovTrack</a>.</p>
-					<p>Feedback is welcome to <a href="mailto:&#111;&#112;&#101;&#114;&#097;&#116;&#105;&#111;&#110;&#115;&#064;&#103;&#111;&#118;&#116;&#114;&#097;&#099;&#107;&#046;&#117;&#115;">&#111;&#112;&#101;&#114;&#097;&#116;&#105;&#111;&#110;&#115;&#064;&#103;&#111;&#118;&#116;&#114;&#097;&#099;&#107;&#046;&#117;&#115;</a>, but we can&rsquo;t pass on messages to Members of Congress.</p>
-					<p>You are encouraged to reuse any material on this site. GovTrack supports other Congress-tracking websites through our <a href="/developers">open data</a>.</p>
-					{% block footer_extra %}{% endblock %}
-				</section>
-				
-				<section class="two columns social">
-					<h4><span>follow</span> GovTrack</h4>
-					<ul>
-						<li><a href="http://www.facebook.com/pages/Civic-Impulse/312186525430"><img src="{{MEDIA_URL}}images/ico-fb.png" width="16" height="16" alt="image description"><span>Facebook</span></a></li>
-						<li><a href="http://twitter.com/#!/govtrack"><img src="{{MEDIA_URL}}images/ico-tweet.png" width="16" height="16" alt="image description"><span>Twitter</span></a></li>
-						<li><a href="/blog"><span>GovTrack Blog</span></a></li>
-					</ul>
-				</section>
-				
-			</div>
-		</footer>
-		
-	</div><!-- /wrapper -->
-	
-	<!-- Facebook -->
-	<div id="fb-root"></div>
-	<script>(function(d, s, id) {
-	  var js, fjs = d.getElementsByTagName(s)[0];
-	  if (d.getElementById(id)) return;
-	  js = d.createElement(s); js.id = id;
-	  js.src = "//connect.facebook.net/en_US/all.js#xfbml=1&appId=119329904748946";
-	  fjs.parentNode.insertBefore(js, fjs);
-	}(document, 'script', 'facebook-jssdk'));</script>
-	
-	{% if not debug %}
-	<!-- Google Analytics -->
-	<script type="text/javascript">
-	var gaJsHost = (("https:" == document.location.protocol) ? "https://ssl." : "http://www.");
-	document.write(unescape("%3Cscript src='" + gaJsHost + "google-analytics.com/ga.js' type='text/javascript'%3E%3C/script%3E"));
-	</script>
-	<script type="text/javascript">
-<<<<<<< HEAD
-	var pageTracker = { _trackEvent: function() { } };
-	try { pageTracker = _gat._getTracker("UA-1190841-1"); pageTracker._trackPageview(); }
-	catch(err) {}
-=======
-	try {
-	 var pageTracker = _gat._getTracker("UA-1190841-1");
-	 pageTracker._setCustomVar(1, "Login Type", "{% if request.user.is_authenticated %}Logged In{% else %}Anonymous{% endif %}", 2);
-	 pageTracker._trackPageview();
-	} catch(err) {}
->>>>>>> ca7aec4d
-	</script>
-	{% else %}
-	<script type="text/javascript">
-	var pageTracker = { _trackEvent: function() { } };
-	</script>
-	{% endif %}
-	
-</body>	
-</html>
-{% endwith %}
+{% with "/static/" as MEDIA_URL %} {% comment %}The 500 error page doesn't set this variable! {% endcomment %}
+<!DOCTYPE html>
+<!--[if lt IE 7]> <html class="lt-ie9 lt-ie8 lt-ie7"> <![endif]-->
+<!--[if IE 7]>    <html class="lt-ie9 lt-ie8"> <![endif]-->
+<!--[if IE 8]>    <html class="lt-ie9"> <![endif]-->
+<!--[if gt IE 8]><!--> <html> <!--<![endif]-->
+	<head>
+		<meta charset="utf-8">
+		<meta http-equiv="Content-Type" content="text/html;charset=utf-8"></meta>
+		
+		<title>{% block title %}{% endblock %}</title>
+		
+		<link rel="shortcut icon" href="/favicon.ico" type="image/x-icon">
+
+		<link media="all" rel="stylesheet" href="{{ MEDIA_URL }}css/all.css">
+		<!--[if lt IE 8]><link rel="stylesheet" type="text/css" href="{{ MEDIA_URL }}css/ie.css" media="screen"/><![endif]-->
+		<!--<meta name="viewport" content="width=1000">-->
+		<meta name="viewport" content="width=device-width, initial-scale=1">
+
+		<meta name="description" content="{% block meta_description %}{% endblock %}"></meta>
+		<meta name="keywords" content="{% block meta_keywords %}{% endblock %}"></meta>
+		{% if HTTP_HOST == "test.govtrack.us" %}<meta name="robots" content="noindex" />{% endif %} {% comment %}moot because site is currently behind authz {% endcomment %}
+		
+		{% block extra_css %}{% endblock %}
+		
+		<script type="text/javascript" src="{{ MEDIA_URL }}js/main.js" ></script>
+		{% comment %}<script type="text/javascript" src="{{ MEDIA_URL }}js/jquery.min.js"></script>{% endcomment %}
+		<script src="http://cdn.jquerytools.org/1.2.7/jquery.tools.min.js"></script>
+		<script>$('html').ajaxSend(function(event, xhr, settings) { if (!/^https?:.*/.test(settings.url)) xhr.setRequestHeader("X-CSRFToken", "{{csrf_token|escapejs}}"); });</script> <!-- {% csrf_token %} -->
+		<script type="text/javascript" src="{{ MEDIA_URL }}js/ajaxforms.js"></script>
+		<script type="text/javascript" src="{{ MEDIA_URL }}js/jquery.cookie.js"> </script>
+		{% block extra_js %}{% endblock %}
+		
+		{% block head %}{% endblock %}
+		
+		<style type="text/css">
+		{% block style %}{% endblock %}
+		</style>
+	</head>
+	
+<body class="{% block body_class %}{% endblock %}">
+	{% comment %}
+	<!-- Bulk Data Campaign -->
+	<div style="position: absolute; top: 0; left: 0; width: 100%; height: 1em; z-index: 10;">
+		<div style="margin: 0 auto; width: 960px; height: 1em; margin-top: .5em; text-align: center; font-weight: bold;">
+			<a href="/campaigns/bulkdata">Congress is rolling the clock back on transparency. Take action!</a>
+		</div>
+	</div>
+	<!-- End Bulk Data Campaign -->
+	{% endcomment %}
+
+
+	{% if 1 and pagename != "blog_template" %}
+	<div id="sitenewscontainer" style="display: none" seq="17">
+		
+	{% if 0 %}
+	<!-- Bulk Data Campaign -->
+	<div id="campaign_bg1" style="position: absolute; top: 0; left: 0; width: 100%; height: 100%; background-color: white; z-index: 10; opacity: 0.5; filter: alpha(opacity=50);"> </div>
+	<div id="campaign_bg2" style="position: absolute; top: 0; left: 0; width: 100%; height: 100%; z-index: 10;">
+		<div style="margin: 0 auto; width: 960px; height: 700px;">
+			<img src="/static/images/eraser_overlay.png{% if remote_net_house or remote_net_senate or request.user.username == "admin" %}?mode=1{% endif %}"/>
+		</div>
+	</div>
+	<div id="campaign_bg3" style="position: absolute; top: 60px; left: 0; width: 100%; height: 100%; z-index: 10; display: none;">
+		<div style="margin: 0 auto; padding: 50px; width: 700px; height: 650px; background-color: white; border: 1px solid #999; opacity: 0.9; filter: alpha(opacity=90);">
+		
+		<div id="for_staff" {% if remote_net_house or remote_net_senate or request.user.username == "admin" %}{% else %}style="display: none;"{% endif %}>
+			<h1 style="margin-bottom: 1em; font-size: 26px;">H.R. 5882&rsquo;s committee report implies the American public can&rsquo;t handle legislative information.</h1>
+			<p style="margin-top: .75em">More than <a href="https://www.popvox.com/bills/us/112/hr5882/report" target="_blank"><b>1,000 letters</b></a> have been written so far this week. Your office will be hearing from constituents shortly, if you haven&rsquo;t already! {% if remote_net_house or remote_net_senate or request.user.username == "admin"  %}Contact Joshua Tauberer, president of Civic Impulse LLC, at &lt;tauberer@govtrack.us&gt; or 202-558-7227 for more.{% endif %}</p>
+			<p style="margin-top: .75em">The <a href="http://appropriations.house.gov/UploadedFiles/LEGBRANCH-FY13-FULLCOMMITTEEREPORT.pdf" target="_blank">committee report</a> for <a href="http://www.govtrack.us/congress/bills/112/hr5882" target="_blank">H.R. 5882</a>, the legislative branch appropriations bill for 2013, originally halted the publication of &ldquo;bulk data downloads.&rdquo; Now it creates a task force to study what we already know is feasible.</p>
+			<hr style="margin: 2em"/>
+			<p style="margin-top: .75em">Speaker Boehner and Majority Leader Cantor have <a href="http://www.speaker.gov/press-release/speaker-boehner-majority-leader-cantor-call-new-data-standards-make-congress-more-open">supported bulk legislative data</a> throughout the 112th Congress. House Appropriations has invented techno-sounding concerns that the Republican leadership has already demonstrated are non-issues. (This is a non-partisan issue. Rep. Honda (D, CA) <a href="http://www.wired.com/threatlevel/2009/03/federal-bill-wo/">has supported bulk data</a> too.)</p>
+			<div style="float: left; width: 400px">
+				<p style="margin-top: 1em; font-weight: bold;">Learn more...</p>
+				<ul class="bullets">
+					<li><a href="http://cha.house.gov/sites/republicans.cha.house.gov/files/06162011_testimony_bruce.pdf">Testimony by Tom Bruce</a>, director of Cornell&rsquo;s Legal Information Institute, before the House Administration Committee, June 2011 and <a href="http://blog.law.cornell.edu/tbruce/2012/06/02/i-dont-give-a-rats-ass-about-accountability-but-i-care-a-lot-about-bulk-data/">why this isn&rsquo;t just about accountability</a></li>
+					<li>Comments by the <a href="http://sunlightfoundation.com/blog/2012/02/09/put-thomas-on-the-fast-track/">Sunlight Foundation</a> filed with House Appropriations earlier this year</li>
+					<li>Comments by <a href="http://razor.occams.info/pubdocs/2012-02-04%20leg%20branch%20bulk%20data%20statement.pdf">GovTrack&rsquo;s creator Josh Tauberer</a> filed with Appropriations earlier this year</li>
+					<li>An <a href="http://sunlightfoundation.com/blog/2012/05/30/appropriators-may-undercut-legislative-transparency/">explanation</a> from the Sunlight Foundation about what is going on right now</li>
+				</ul>
+			</div>
+			<div style="float: left; width: 280px; margin-left: 20px;">
+				<p style="margin-top: 1em; font-weight: bold;">Stay tuned...</p>
+				<p style="margin-top: .75em">House Rules is closing amendments at 4pm Tuesday. Check back here for developments.</p>
+				
+				<a href="#" class="green-btn" style="margin: 2em 1em 1em 1em" onclick="$('#sitenewscontainer').hide(); return false;">On to GovTrack...</a>
+			</div>
+		</div>
+		{% if remote_net_house or remote_net_senate or request.user.username == "admin" %}{% else %}
+		<div id="for_public">
+			<h1 style="margin-bottom: 1em;">Congressman Crenshaw doesn&rsquo;t think Americans can handle this data.</h1>
+			<p style="margin-top: .75em"><a href="https://www.popvox.com/bills/us/112/hr5882/report" target="_blank">More than 1,000 people</a> wrote Congress this week about <a href="http://www.govtrack.us/congress/bills/112/hr5882" target="_blank">H.R. 5882</a>. The bill&rsquo;s committee report says Congress shouldn&rsquo;t publish more raw data without funding to check that what the public does with the data is correct.</p>
+			<p style="margin-top: .75em">UPDATE: The House Appropriations committee has <a href="http://sunlightfoundation.com/blog/2012/06/05/bulk-access-language-tweaked-by-approps/">slightly revised</a> their position. The committee previously wanted to stop publishing all &ldquo;bulk legislative data.&rdquo; Now they want to study the situation more. A new task force is not enough. More doing less talking about doing, please!</p>
+			<p style="margin-top: .75em">Step up and <a href="/campaigns/bulkdata">write your representative</a> to fix the bill, or <a href="http://www.govtrack.us/blog/2012/06/04/rep-crenshaw-thinks-american-public-cant-be-trusted-with-overseeing-congress/">read more</a> about what&rsquo;s going on.</p>
+			<div style="padding: 1em 0 1em 350px"><a href="/campaigns/bulkdata" class="green-btn">Take Action</a></div>
+			<p style="margin-top: 1em">Speaker Boehner and House Majority Leader Cantor have <a href="http://www.speaker.gov/press-release/speaker-boehner-majority-leader-cantor-call-new-data-standards-make-congress-more-open">supported bulk legislative data</a> over the last year. Rep. Honda <a href="http://www.wired.com/threatlevel/2009/03/federal-bill-wo/">has supported bulk data</a> for many years. We need to show that the public cares about this issue too before the bill comes to a vote.</p>
+			<p style="margin-top: 1em">Read <a href="#" onclick="$('#for_public').hide(); $('#for_staff').fadeIn(); return false;">information for legislative staff</a> about H.R. 5882.</p></p>
+			<hr style="margin: 2em"/>
+			<div style="padding: 0 0 0 350px"><a href="#" class="grey-btn" onclick="return hide_site_news();">Hide</a></div>
+		</div>
+		{% endif %}
+		
+		</div>
+	</div>
+	<script>$(function() {
+		$('#sitenewscontainer').css({opacity: 1.0});
+		$('#campaign_bg1').css({ height: $(document).height() });
+		window.setTimeout("$('#campaign_bg3').fadeIn(2000);", 4000);
+	});</script>
+	<!-- End of Bulk Data Campaign -->
+	{% else %}
+	
+		<div id="sitenews">
+			<div style="float: right; width: 20px; text-align: right; font-weight: bold;"><a href="#" onclick="return hide_site_news()" style="padding: 5px;">X</a></div>
+			<div style="float: right; width: 500px; padding: 8px;">
+				<div>VP-picks Rep. Paul Ryan and Joe Biden <a href="http://www.govtrack.us/blog/2012/08/15/vp-candidates-agreed-on-substantive-bills/">voted the same way</a> on 52 substantive bills. Check out that and <a href="http://www.govtrack.us/blog/2012/08/14/ryans-record-by-the-numbers/">Ryan&rsquo;s record by the numbers</a> on our blog.</div>
+			</div>
+			<div style="clear: both"> </div>
+		</div>
+	{% endif %}
+	</div>
+	<script>
+	function hide_site_news() {
+		$('#sitenewscontainer').fadeOut();
+		$.cookie("sitenewsbanner", $('#sitenewscontainer').attr("seq"), { expires: 14, path: '/' });
+	}
+	$(function() {
+		if ($.cookie("sitenewsbanner") != $('#sitenewscontainer').attr("seq")) {
+			$.cookie("sitenewsbanner", null, { path: '/' }); // in case it has a different value
+			$('#sitenewscontainer').fadeIn();
+		}
+	});
+	</script>
+	{% endif %}
+				
+	<div id="wrapper">
+		
+		<div id="masthead">
+			<div id="header-wrap">
+				<header id="header" class="row">
+					
+					<a id="logo" href="/" class="{% block logo_class %}{% endblock %}">govtrack.us</a>
+					
+					<div id="nav-block">
+						<div class="row">
+							<div class="block right">
+								<ul class="super-nav">
+									{% comment %}<li><a href="#">Help</a></li>{% endcomment %}
+									{% block override_login %}
+									{% if not user.is_authenticated %}
+										<li><a href="/accounts/login">Log In</a></li>
+									{% else %}
+										<li><a href="/accounts/profile">{{user.email}}</a></li>
+										<li><a href="/accounts/logout?next={{request.path|urlencode}}">Log Out</a></li>
+									{% endif %}
+									{% endblock %}
+								</ul>
+								<form name="header_search" action="/search" method="GET" class="search-form">
+									<fieldset>
+										<div class="text"><input type="text" defaulttext="Search" name="q"/></div>
+										<input class="btn-search" type="submit" value="Search" />
+									</fieldset>
+								</form>
+							</div>
+						</div>
+						
+						<nav id="nav">
+							<ul>
+								<li><a href="/">Home</a></li>
+								<li class="dropnav">
+									<a href="/overview">Browse</a>
+									<ul>
+										<li><a href="/congress/members">Members <em>of</em> Congress</a></li>
+										<li><a href="/congress/bills">Bills <em>&amp;</em> Resolutions</a></li>
+										<li><a href="/congress/votes">Voting Records</a></li>
+										<li><a href="/congress/committees">Committees</a></li>
+										<li><a href="/congress/live">Live Video (Beta)</a></li>
+										<li><a href="/overview#states">State Legislation (Beta)</a></li>
+									</ul>
+								</li>
+								<li class="dropnav">
+									<a href="#" onclick="return false;">Track</a>
+									<ul>
+										{% if user.is_authenticated %}
+										<li><a href="/accounts/lists">Your Lists</a></li>
+										{% endif %}
+										<li><a href="/accounts/docket">Your Docket</a></li>
+										<li><a href="/tools">Other Tools</a></li>
+									</ul>
+								</li>
+								<li><a href="/about">About</a></li>
+								<li><a href="/developers">Use our data</a></li>
+							</ul>
+						</nav>
+
+						<nav id="mobile-nav">
+							<select onchange="window.location = $(this).val();">
+								<option value="">Go to...</option>
+								<option value="/">Home</option>
+								<optgroup label="Browse">
+									<option value="/congress/members">Members <em>of</em> Congress</option>
+									<option value="/congress/bills">Bills <em>&amp;</em> Resolutions</option>
+									<option value="/congress/votes">Voting Records</option>
+									<option value="/congress/committees">Committees</option>
+									<option value="/congress/live">Live Video (Beta)</option>
+									<option value="/overview#states">State Legislation (Beta)</option>
+								</optgroup>
+								<optgroup label="Track">
+									{% if user.is_authenticated %}
+									<option value="/accounts/lists">Your Lists</option>
+									<option value="/accounts/docket">Your Docket</option>
+									{% endif %}
+									<option><a href="/tools">Other Tools</a></option>
+								</optgroup>
+								<option value="/about">About</option>
+								<option value="/developers">Use our data</option>
+							</select>
+						</nav><!-- /mobile-nav -->
+						
+					</div><!-- /nav-block -->
+				</header>
+			</div><!-- /header-wrap -->
+			
+			{% block override_breadcrumbs %}
+			<div id="breadcrumbs">
+				<div class="row">
+					{% block crumbs %}{% endblock %}
+					{% comment %}
+					<ul class="twelve columns">
+						<li><a href="#">Congress</a></li>
+						<li>Bills & Resolutions</li>
+					</ul>
+					{% endcomment %}
+				</div>
+			</div>
+			{% endblock %}
+			
+		</div><!-- /masthead -->
+		
+		
+		
+		{% block override_content %}
+		<div id="content" class="row">
+			{% block heading_box %}
+			{% comment %}
+			<header class="heading-box">
+				<div class="holder">
+					<div class="frame">
+						<div class="frame2">
+							<div class="article-wrapper row">
+								{% block summary %}
+								{% endblock %}
+							</div>
+						</div>
+					</div>
+				</div>
+			</header>
+			{% endcomment %}
+			<header class="heading-box row">
+				<div class="nine columns">
+					{% block summary %}
+					{% endblock %}
+				</div>
+				<div id="cat-icon" class="three columns">
+					{% block links %}
+					{% endblock %}
+				</div>
+			</header>
+			{% endblock %}
+			
+			
+			{% block body %}
+			{% endblock %}
+
+
+
+		</div><!-- /content -->
+		{% endblock %}
+		
+		
+		<footer id="footer">
+			<div class="holder row">
+				
+				<nav class="two columns">
+					<ul>
+						<li><a href="/">Home</a></li>
+						<li><a href="/congress">Browse</a></li>
+						<li><a href="/about">About GovTrack</a></li>
+						<li><a href="/blog">GovTrack Blog</a></li>
+						<li><a href="/developers">For Developers</a></li>
+						<li><a href="/tools">Other Tools</a></li>
+						{% if not user.is_authenticated %}
+						<li><a href="/accounts/login">Log in</a></li>
+						{% else %}
+						<li><a href="/accounts/lists">Your Lists</a></li>
+						<li><a href="/accounts/profile">Account Settings</a></li>
+						<li><a href="/accounts/logout?next={{request.path|urlencode}}">Log Out</a></li>
+						{% endif %}
+					</ul>
+				</nav>
+				
+				<section class="six columns offset-by-one">
+					<h4><span>site</span> Information</h4>
+					<p>GovTrack.us is a project of <a href="http://www.civicimpulse.com">Civic Impulse, LLC</a>. Read <a href="/about">about GovTrack</a>.</p>
+					<p>Feedback is welcome to <a href="mailto:&#111;&#112;&#101;&#114;&#097;&#116;&#105;&#111;&#110;&#115;&#064;&#103;&#111;&#118;&#116;&#114;&#097;&#099;&#107;&#046;&#117;&#115;">&#111;&#112;&#101;&#114;&#097;&#116;&#105;&#111;&#110;&#115;&#064;&#103;&#111;&#118;&#116;&#114;&#097;&#099;&#107;&#046;&#117;&#115;</a>, but we can&rsquo;t pass on messages to Members of Congress.</p>
+					<p>You are encouraged to reuse any material on this site. GovTrack supports other Congress-tracking websites through our <a href="/developers">open data</a>.</p>
+					{% block footer_extra %}{% endblock %}
+				</section>
+				
+				<section class="two columns social">
+					<h4><span>follow</span> GovTrack</h4>
+					<ul>
+						<li><a href="http://www.facebook.com/pages/Civic-Impulse/312186525430"><img src="{{MEDIA_URL}}images/ico-fb.png" width="16" height="16" alt="image description"><span>Facebook</span></a></li>
+						<li><a href="http://twitter.com/#!/govtrack"><img src="{{MEDIA_URL}}images/ico-tweet.png" width="16" height="16" alt="image description"><span>Twitter</span></a></li>
+						<li><a href="/blog"><span>GovTrack Blog</span></a></li>
+					</ul>
+				</section>
+				
+			</div>
+		</footer>
+		
+	</div><!-- /wrapper -->
+	
+	<!-- Facebook -->
+	<div id="fb-root"></div>
+	<script>(function(d, s, id) {
+	  var js, fjs = d.getElementsByTagName(s)[0];
+	  if (d.getElementById(id)) return;
+	  js = d.createElement(s); js.id = id;
+	  js.src = "//connect.facebook.net/en_US/all.js#xfbml=1&appId=119329904748946";
+	  fjs.parentNode.insertBefore(js, fjs);
+	}(document, 'script', 'facebook-jssdk'));</script>
+	
+	<script type="text/javascript">
+	// for debugging or error loading GA
+	var pageTracker = { _trackEvent: function() { } };
+	</script>
+	{% if not debug %}
+	<!-- Google Analytics -->
+	<script type="text/javascript">
+	var gaJsHost = (("https:" == document.location.protocol) ? "https://ssl." : "http://www.");
+	document.write(unescape("%3Cscript src='" + gaJsHost + "google-analytics.com/ga.js' type='text/javascript'%3E%3C/script%3E"));
+	</script>
+	<script type="text/javascript">
+	try {
+	 pageTracker = _gat._getTracker("UA-1190841-1");
+	 pageTracker._setCustomVar(1, "Login Type", "{% if request.user.is_authenticated %}Logged In{% else %}Anonymous{% endif %}", 2);
+	 pageTracker._trackPageview();
+	} catch(err) {}
+	</script>
+	{% endif %}
+	
+</body>	
+</html>
+{% endwith %}
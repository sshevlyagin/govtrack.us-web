--- conflicted
+++ resolved
@@ -184,13 +184,8 @@
 		{% for cong in counts_by_congress %}
 			<tr>
 				<td style="padding: 0 1em 1em 0">
-<<<<<<< HEAD
-					<b>{{cong.congress|ordinal}}</b>
+					<b>{{cong.congress|ordinalhtml}}</b>
 					<div style="font-size: 90%; color: #777"><nobr>{{cong.dates.0|date}}</nobr><br/> <nobr>-{% if forloop.first %}present{% else %}{{cong.dates.1|date}}{% endif %}</nobr></div>
-=======
-					<b>{{cong.congress|ordinalhtml}}</b>
-					<div style="font-size: 90%; color: #777"><nobr>{{cong.dates.0|date}}</nobr><br/> <nobr>-{{cong.dates.1|date}}</nobr></div>
->>>>>>> a845ef60
 				</td>
 				{% for c in cong.counts %}
 					<td style="padding-right: 1em; text-align: center;">

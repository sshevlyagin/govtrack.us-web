--- conflicted
+++ resolved
@@ -261,11 +261,7 @@
 
 class Voter(models.Model):
     vote = models.ForeignKey('vote.Vote', related_name='voters')
-<<<<<<< HEAD
-    person = models.ForeignKey('person.Person', null=True, on_delete=models.PROTECT)
-=======
-    person = models.ForeignKey('person.Person', null=True, related_name='votes')
->>>>>>> a845ef60
+    person = models.ForeignKey('person.Person', null=True, on_delete=models.PROTECT, related_name='votes')
     voter_type = models.IntegerField(choices=VoterType, help_text="Whether the voter was a Member of Congress or the Vice President (in which case, the person field is null).")
     option = models.ForeignKey('vote.VoteOption', help_text="How the person voted.")
     created = models.DateTimeField(db_index=True, help_text="The date (and in recent history also time) on which the vote was held.") # equal to vote.created

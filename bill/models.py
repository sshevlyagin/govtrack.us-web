--- conflicted
+++ resolved
@@ -135,13 +135,9 @@
     @property
     def bill_type_slug(self):
         return BillType.by_value(self.bill_type).slug
-<<<<<<< HEAD
     @property
     def bill_type_name(self):
         return BillType.by_value(self.bill_type).full_name
-=======
-    
->>>>>>> b135272c
     @property
     def noun(self):
         return "bill" if self.bill_type in (BillType.house_bill, BillType.senate_bill) else "resolution"

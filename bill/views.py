# -*- coding: utf-8 -*-
from django.shortcuts import redirect, get_object_or_404
from django.core.urlresolvers import reverse
from django.http import Http404, HttpResponseRedirect, HttpResponse
from django.conf import settings
from django.contrib.humanize.templatetags.humanize import ordinal
from django.contrib.auth.decorators import login_required
from django.db.models import Count, F
from django.core.cache import cache

from common.decorators import render_to
from common.pagination import paginate

from bill.models import Bill, BillType, BillStatus, BillTerm, TermType, BillTextComparison, BillSummary
from bill.search import bill_search_manager, parse_bill_citation
from bill.title import get_secondary_bill_title
from committee.util import sort_members
from person.models import Person
from events.models import Feed

from settings import CURRENT_CONGRESS

from us import get_congress_dates

import urllib, urllib2, json, datetime, os.path, re
from registration.helpers import json_response
from twostream.decorators import anonymous_view, user_view_for

def load_bill_from_url(congress, type_slug, number):
    # not sure why we were trying this
    #if type_slug.isdigit():
    #    bill_type = type_slug
    try:
        bill_type = BillType.by_slug(type_slug)
    except BillType.NotFound:
        raise Http404("Invalid bill type: " + type_slug)

    return get_object_or_404(Bill, congress=congress, bill_type=bill_type, number=number)

@anonymous_view
@render_to('bill/bill_details.html')
def bill_details(request, congress, type_slug, number):
    bill = load_bill_from_url(congress, type_slug, number)

    from person.name import get_person_name
    sponsor_name = None if not bill.sponsor else \
        get_person_name(bill.sponsor, role_date=bill.introduced_date, firstname_position='before', show_suffix=True)

    def get_reintroductions():
        reintro_prev = None
        reintro_next = None
        for reintro in bill.find_reintroductions():
            if reintro.congress < bill.congress: reintro_prev = reintro
            if reintro.congress > bill.congress and not reintro_next: reintro_next = reintro
        return reintro_prev, reintro_next

    def get_text_info():
        from models import USCSection
        from billtext import load_bill_text
        from search import parse_slip_law_number
        import re
        try:
            metadata = load_bill_text(bill, None, mods_only=True)

            # do interesting stuff with citations
            if "citations" in metadata:
                slip_laws = []
                statutes = []
                usc = { }
                other = []
                usc_other = USCSection(name="Other Citations", ordering=99999)
                for cite in metadata["citations"]:
                    if cite["type"] == "slip_law":
                        slip_laws.append(cite)
                        cite["bill"] = parse_slip_law_number(cite["text"])
                    elif cite["type"] == "statutes_at_large":
                        statutes.append(cite)
                    elif cite["type"] in ("usc-section", "usc-chapter"):
                        # Build a tree of title-chapter-...-section nodes so we can
                        # display the citations in context.
                        try:
                            sec_obj = USCSection.objects.get(citation=cite["key"])
                        except: # USCSection.DoesNotExist and MultipleObjectsReturned both possible
                            # create a fake entry for the sake of output
                            # the 'id' field is set to make these objects properly hashable
                            sec_obj = USCSection(id=cite["text"], name=cite["text"], parent_section=usc_other)

                        if "range_to_section" in cite:
                            sec_obj.range_to_section = cite["range_to_section"]

                        # recursively go up to the title
                        path = [sec_obj]
                        so = sec_obj
                        while so.parent_section:
                            so = so.parent_section
                            path.append(so)

                        # build a link to LII
                        if cite["type"] == "usc-section":
                            cite_link = "http://www.law.cornell.edu/uscode/text/" + cite["title"]
                            if cite["section"]:
                                cite_link += "/" + cite["section"]
                            if cite["paragraph"]: cite_link += "#" + "_".join(re.findall(r"\(([^)]+)\)", cite["paragraph"]))
                        elif cite["type"] == "usc-chapter":
                            cite_link = "http://www.law.cornell.edu/uscode/text/" + cite["title"] + "/" + "/".join(
                                (so.level_type + "-" + so.number) for so in reversed(path[:-1])
                                )
                        sec_obj.link = cite_link

                        # now pop off from the path to put the node at the right point in a tree
                        container = usc
                        while path:
                            p = path.pop(-1)
                            if p not in container: container[p] = { }
                            container = container[p]

                    else:
                        other.append(cite)

                slip_laws.sort(key = lambda x : (x["congress"], x["number"]))

                # restructure data format
                def ucfirst(s): return s[0].upper() + s[1:]
                def rebuild_usc_sec(seclist, indent=0):
                    ret = []
                    seclist = sorted(seclist.items(), key=lambda x : x[0].ordering)
                    for sec, subparts in seclist:
                        ret.append({
                            "text": (ucfirst(sec.level_type + ((" " + sec.number) if sec.number else "") + (": " if sec.name else "")) if sec.level_type else "") + (sec.name_recased if sec.name else ""),
                            "link": getattr(sec, "link", None),
                            "range_to_section": getattr(sec, "range_to_section", None),
                            "indent": indent,
                        })
                        ret.extend(rebuild_usc_sec(subparts, indent=indent+1))
                    return ret
                usc = rebuild_usc_sec(usc)

                metadata["citations"] = {
                    "slip_laws": slip_laws, "statutes": statutes, "usc": usc, "other": other,
                    "count": len(slip_laws)+len(statutes)+len(usc)+len(other) }
            return metadata
        except IOError:
            return None

    return {
        'bill': bill,
        "congressdates": get_congress_dates(bill.congress),
        "subtitle": get_secondary_bill_title(bill, bill.titles),
        "sponsor_name": sponsor_name,
        "reintros": get_reintroductions, # defer so we can use template caching
        "current": bill.congress == CURRENT_CONGRESS,
        "dead": bill.congress != CURRENT_CONGRESS and bill.current_status not in BillStatus.final_status_obvious,
        "feed": Feed.BillFeed(bill),
        "text": get_text_info,

        "care2_category_id": {
            5816: '793', # Agriculture and Food=>Health
            5840: '789', # Animals=>Animal Welfare
            5996: '794', # Civil Rights=>Human Rights
            5991: '791', # Education=>Education
            6021: '792', # Energy=>Environment & Wildlife
            6038: '792', # Environmental Protection=>Environment & Wildlife
            6053: '793', # Families=>Health
            6130: '793', # Health=>Health
            6206: '794', # Immigration=>Human Rights
            6279: '792', # Public Lands/Natural Resources=>Environment & Wildlife
            6321: '791', # Social Sciences=>Education
            6328: '793', # Social Welfare => Health
        }.get(bill.get_top_term_id(), '795') # fall back to Politics category
    }

@user_view_for(bill_details)
def bill_details_user_view(request, congress, type_slug, number):
    bill = load_bill_from_url(congress, type_slug, number)

    ret = { }
    if request.user.is_staff:
        admin_panel = """
            {% load humanize %}
            <div class="clear"> </div>
            <div style="margin-top: 1.5em; padding: .5em; background-color: #EEE; ">
                <b>ADMIN</b> - <a href="{% url "bill_go_to_summary_admin" %}?bill={{bill.id}}">Edit Summary</a>
                <br/>Tracked by {{feed.tracked_in_lists.count|intcomma}} users
                ({{feed.tracked_in_lists_with_email.count|intcomma}} w/ email).
            </div>
            """
        from django.template import Template, Context, RequestContext, loader
        ret["admin_panel"] = Template(admin_panel).render(RequestContext(request, {
            'bill': bill,
            "feed": Feed.BillFeed(bill),
            }))

    from person.views import render_subscribe_inline
    ret.update(render_subscribe_inline(request, Feed.BillFeed(bill)))

    return ret

@anonymous_view
@render_to("bill/bill_widget.html")
def bill_widget(request, congress, type_slug, number):
    bill = load_bill_from_url(congress, type_slug, number)

    from person.name import get_person_name
    sponsor_name = None if not bill.sponsor else \
        get_person_name(bill.sponsor, role_date=bill.introduced_date, firstname_position='before', show_suffix=True)

    def get_text_info():
        from billtext import load_bill_text
        try:
            return load_bill_text(bill, None, mods_only=True)
        except IOError:
            return None

    return {
        "SITE_ROOT_URL": settings.SITE_ROOT_URL,
        "bill": bill,
        "congressdates": get_congress_dates(bill.congress),
        "subtitle": get_secondary_bill_title(bill, bill.titles),
        "sponsor_name": sponsor_name,
        "current": bill.congress == CURRENT_CONGRESS,
        "dead": bill.congress != CURRENT_CONGRESS and bill.current_status not in BillStatus.final_status_obvious,
        "text": get_text_info,
    }

@anonymous_view
def bill_widget_loader(request, congress, type_slug, number):
    bill = load_bill_from_url(congress, type_slug, number)

    # @render_to() doesn't support additional parameters, so we have to render manually.
    from django.shortcuts import render_to_response
    from django.template import RequestContext
    return render_to_response("bill/bill_widget.js", { "bill": bill, "SITE_ROOT_URL": settings.SITE_ROOT_URL }, context_instance=RequestContext(request), content_type="text/javascript" )

@anonymous_view
@render_to("bill/bill_widget_info.html")
def bill_widget_info(request, congress, type_slug, number):
    bill = load_bill_from_url(congress, type_slug, number)
    return {
        "bill": bill,
        "SITE_ROOT_URL": settings.SITE_ROOT_URL,
    }

@json_response
@login_required
def market_test_vote(request):
    bill = get_object_or_404(Bill, id = request.POST.get("bill", "0"))
    prediction = int(request.POST.get("prediction", "0"))
    market = bill.get_open_market(request.user)
    if not market: return { }

    from predictionmarket.models import Trade, TradingAccount
    account = TradingAccount.get(request.user)
    if prediction != 0:
        # Buy shares in one of the outcomes.
        try:
            t = Trade.place(account, market.outcomes.get(owner_key = 1 if prediction == 1 else 0), 10)
        except ValueError as e:
            return { "error": str(e) }

    else:
        # Sell shares.
        positions, pl = account.position_in_market(market)
        for outcome in positions:
            Trade.place(account, outcome, -positions[outcome]["shares"])

    return { "vote": prediction }

@anonymous_view
@render_to('bill/bill_text.html')
def bill_text(request, congress, type_slug, number, version=None):
    if version == "":
        version = None

    try:
        bill_type = BillType.by_slug(type_slug)
    except BillType.NotFound:
        raise Http404("Invalid bill type: " + type_slug)
    bill = get_object_or_404(Bill, congress=congress, bill_type=bill_type, number=number)

    from billtext import load_bill_text, bill_gpo_status_codes
    try:
        textdata = load_bill_text(bill, version)
    except IOError:
        textdata = None

    # Get a list of the alternate versions of this bill.
    alternates = None
    if textdata:
        alternates = []
        for v in bill_gpo_status_codes:
            fn = "data/us/bills.text/%s/%s/%s%d%s.mods.xml" % (bill.congress, BillType.by_value(bill.bill_type).xml_code, BillType.by_value(bill.bill_type).xml_code, bill.number, v)
            if os.path.exists(fn):
                alternates.append(load_bill_text(bill, v, mods_only=True))
        alternates.sort(key = lambda mods : mods["docdate"])

    # Get a list of related bills.
    from billtext import get_current_version
    related_bills = []
    for rb in list(bill.find_reintroductions()) + [r.related_bill for r in bill.get_related_bills()]:
        try:
            rbv = get_current_version(rb)
            if not (rb, rbv) in related_bills: related_bills.append((rb, rbv))
        except IOError:
            pass # text not available
    for btc in BillTextComparison.objects.filter(bill1=bill).exclude(bill2=bill):
        if not (btc.bill2, btc.ver2) in related_bills: related_bills.append((btc.bill2, btc.ver2))
    for btc in BillTextComparison.objects.filter(bill2=bill).exclude(bill1=bill):
        if not (btc.bill1, btc.ver1) in related_bills: related_bills.append((btc.bill1, btc.ver1))

    return {
        'bill': bill,
        "congressdates": get_congress_dates(bill.congress),
        "textdata": textdata,
        "version": version,
        "alternates": alternates,
        "related_bills": related_bills,
    }

@anonymous_view
@json_response
def bill_text_ajax(request):
    for p in ("left_bill", "left_version", "right_bill", "right_version", "mode"):
        if not p in request.GET:
            raise Http404()

    try:
        return load_comparison(request.GET["left_bill"], request.GET["left_version"], request.GET["right_bill"], request.GET["right_version"])
    except IOError:
        return { "error": "Bill text is not available for those bills." }

def load_comparison(left_bill, left_version, right_bill, right_version, timelimit=10, force=False):
    from billtext import load_bill_text, compare_xml_text, get_current_version
    import lxml

    left_bill = Bill.objects.get(id = left_bill)
    right_bill = Bill.objects.get(id = right_bill)

    if left_version == "": left_version = get_current_version(left_bill)
    if right_version == "": right_version = get_current_version(right_bill)

    btc = None
    try:
        btc = BillTextComparison.objects.get(
            bill1 = left_bill,
            ver1 = left_version,
            bill2 = right_bill,
            ver2 = right_version)
        btc.decompress()
        if not force: return btc.data
    except BillTextComparison.DoesNotExist:
        pass

    # Try with the bills swapped.
    try:
        btc2 = BillTextComparison.objects.get(
            bill2 = left_bill,
            ver2 = left_version,
            bill1 = right_bill,
            ver1 = right_version)
        btc2.decompress()
        data = btc2.data
        return {
            "left_meta": data["right_meta"],
            "right_meta": data["left_meta"],
            "left_text": data["right_text"],
            "right_text": data["left_text"],
        }
    except BillTextComparison.DoesNotExist:
        pass

    left = load_bill_text(left_bill, left_version, mods_only=True)
    right = load_bill_text(right_bill, right_version, mods_only=True)

    doc1 = lxml.etree.parse(left["basename"] + ".html")
    doc2 = lxml.etree.parse(right["basename"] + ".html")
    compare_xml_text(doc1, doc2, timelimit=timelimit) # revises DOMs in-place

    # dates aren't JSON serializable
    left["docdate"] = left["docdate"].strftime("%x")
    right["docdate"] = right["docdate"].strftime("%x")

    ret = {
        "left_meta": left,
        "right_meta": right,
        "left_text": lxml.etree.tostring(doc1),
        "right_text": lxml.etree.tostring(doc2),
    }

    if not btc:
        btc = BillTextComparison(
            bill1 = left_bill,
            ver1 = left_version,
            bill2 = right_bill,
            ver2 = right_version,
            data = dict(ret)) # clone before compress()
    else:
        btc.data = dict(ret) # clone before compress()

    btc.compress()
    btc.save()

    return ret

def bill_list(request):
    if request.POST.get("allow_redirect", "") == "true":
        bill = parse_bill_citation(request.POST.get("text", ""), congress=request.POST.get("congress", ""))
        if bill:
            @json_response
            def get_redirect_response():
                return { "redirect": bill.get_absolute_url() }
            return get_redirect_response()

    ix1 = None
    ix2 = None
    if "subject" in request.GET:
        ix = BillTerm.objects.get(id=request.GET["subject"])
        if ix.parents.all().count() == 0:
            ix1 = ix
        else:
            ix1 = ix.parents.all()[0]
            ix2 = ix
    return show_bill_browse("bill/bill_list.html", request, ix1, ix2, { })

def show_bill_browse(template, request, ix1, ix2, context):
    return bill_search_manager().view(request, template,
        defaults={
            "congress": request.GET["congress"] if "congress" in request.GET else (CURRENT_CONGRESS if "sponsor" not in request.GET else None), # was Person.objects.get(id=request.GET["sponsor"]).most_recent_role_congress(), but we can just display the whole history which is better at the beginning of a Congress when there are no bills
            "sponsor": request.GET.get("sponsor", None),
            "terms": ix1.id if ix1 else None,
            "terms2": ix2.id if ix2 else None,
            "text": request.GET.get("text", None),
            "current_status": request.GET.get("status").split(",") if "status" in request.GET else None,
            "sort": request.GET.get("sort", None if "sponsor" not in request.GET else "-introduced_date"),
            "usc_cite": request.GET.get("usc_cite"),
        },
        noun = ("bill", "bills"),
        context = context,
        )

def query_popvox(method, args):
    if isinstance(method, (list, tuple)):
        method = "/".join(method)

    _args = { }
    if args != None: _args.update(args)
    _args["api_key"] = settings.POPVOX_API_KEY

    url = "https://www.popvox.com/api/" + method + "?" + urllib.urlencode(_args).encode("utf8")

    req = urllib2.Request(url)
    resp = urllib2.urlopen(req)
    if resp.getcode() != 200:
        raise Exception("Failed to load page: " + url)
    ret = resp.read()
    encoding = resp.info().getparam("charset")
    ret = ret.decode(encoding)
    return json.loads(ret)

subject_choices_data = None
def subject_choices(include_legacy=True):
    global subject_choices_data
    if subject_choices_data == None:
        subject_choices_data = { }
        for t in BillTerm.objects.filter(term_type=TermType.new).exclude(parents__id__gt=0):
            x = []
            subject_choices_data[t] = x
            for tt in t.subterms.all():
                x.append(tt)
        subject_choices_data = sorted(subject_choices_data.items(), key = lambda x : x[0].name)
    return subject_choices_data

# used by bill_docket and bill_statistics
bill_status_groups = [
    ("Enacted Laws",
        "enacted bills and joint resolutions", " so far in this session of Congress", " (both bills and joint resolutions can be enacted as law)",
        BillStatus.final_status_passed_bill), # 2
    ("Passed Resolutions",
        "passed resolutions", " so far in this session of Congress (for joint and concurrent resolutions, passed both chambers)", " (for joint and concurrent resolutions, this means passed both chambers)",
        BillStatus.final_status_passed_resolution), # 3
    ("Got A Vote",
        "bills and joint/concurrent resolutions", " that had a significant vote in one chamber, making them likely to have further action", " that had a significant vote in one chamber",
        (BillStatus.pass_over_house, BillStatus.pass_over_senate, BillStatus.pass_back_senate, BillStatus.pass_back_house, BillStatus.passed_bill)), # 5
    ("Failed Legislation",
        "bills and resolutions", " that failed a vote on passage and are now dead or failed a significant vote such as cloture, passage under suspension, or resolving differences", " that failed a vote on passage or failed a significant vote such as cloture, passage under suspension, or resolving differences",
        (BillStatus.fail_originating_house, BillStatus.fail_originating_senate, BillStatus.fail_second_house, BillStatus.fail_second_senate, BillStatus.prov_kill_suspensionfailed, BillStatus.prov_kill_cloturefailed, BillStatus.prov_kill_pingpongfail)), # 7
    ("Vetoed Bills (w/o Override)",
        "bills", " that were vetoed and the veto was not overridden by Congress", " that were vetoed and the veto was not overridden by Congress",
        (BillStatus.prov_kill_veto, BillStatus.override_pass_over_house, BillStatus.override_pass_over_senate, BillStatus.vetoed_pocket, BillStatus.vetoed_override_fail_originating_house, BillStatus.vetoed_override_fail_originating_senate, BillStatus.vetoed_override_fail_second_house, BillStatus.vetoed_override_fail_second_senate)), # 8
    ("Other Legislation",
        "bills and resolutions", " that have been introduced, referred to committee, or reported by committee and await further action", " that were introduced, referred to committee, or reported by committee but had no further action",
        (BillStatus.introduced, BillStatus.referred, BillStatus.reported)), # 3
]

def load_bill_status_qs(statuses, congress=CURRENT_CONGRESS):
    return Bill.objects.filter(congress=congress, current_status__in=statuses)

@anonymous_view
@render_to('bill/bill_docket.html')
def bill_docket(request):
    def build_info():
        feeds = [f for f in Feed.get_simple_feeds() if f.category == "federal-bills"]

        groups = [
            (   g[0], # title
                g[1], # text 1
                g[2], # text 2
                "/congress/bills/browse?status=" + ",".join(str(s) for s in g[4]), # link
               load_bill_status_qs(g[4]).count(), # count in category
               load_bill_status_qs(g[4]).order_by('-current_status_date')[0:6], # top 6 in this category
                )
            for g in bill_status_groups ]

        dhg_bills = Bill.objects.filter(congress=CURRENT_CONGRESS, docs_house_gov_postdate__gt=datetime.datetime.now() - datetime.timedelta(days=10)).filter(docs_house_gov_postdate__gt=F('current_status_date'))
        sfs_bills = Bill.objects.filter(congress=CURRENT_CONGRESS, senate_floor_schedule_postdate__gt=datetime.datetime.now() - datetime.timedelta(days=5)).filter(senate_floor_schedule_postdate__gt=F('current_status_date'))
        coming_up = list(dhg_bills | sfs_bills)
        coming_up.sort(key = lambda b : b.docs_house_gov_postdate if (b.docs_house_gov_postdate and (not b.senate_floor_schedule_postdate or b.senate_floor_schedule_postdate < b.docs_house_gov_postdate)) else b.senate_floor_schedule_postdate, reverse=True)

        start, end = get_congress_dates(CURRENT_CONGRESS)
        end_year = end.year if end.month > 1 else end.year-1 # count January finishes as the prev year
        current_congress_years = '%d-%d' % (start.year, end.year)
        current_congress = ordinal(CURRENT_CONGRESS)

        return {
            "feeds": feeds,

            "total": Bill.objects.filter(congress=CURRENT_CONGRESS).count(),
            "current_congress_years": current_congress_years,
            "current_congress": current_congress,
            "groups": groups,
            "coming_up": coming_up,
            "subjects": subject_choices(),
            "BILL_STATUS_INTRO": (BillStatus.introduced, BillStatus.referred, BillStatus.reported),
        }

    ret = cache.get("bill_docket_info")
    if not ret:
        ret = build_info()
        cache.set("bill_docket_info", ret, 60*60)

    return ret

@anonymous_view
@render_to('bill/bill_statistics.html')
def bill_statistics(request):
    # Get the count of bills by status and by Congress.
    counts_by_congress = []
    for c in xrange(93, CURRENT_CONGRESS+1):
        total = Bill.objects.filter(congress=c).count()
        if total == 0: continue # during transitions between Congresses
        counts_by_congress.append({
            "congress": c,
            "dates": get_congress_dates(c),
            "counts": [ ],
            "total": total,
        })
        for g in bill_status_groups:
            t = load_bill_status_qs(g[4], congress=c).count()
            counts_by_congress[-1]["counts"].append(
                { "count": t,
                  "percent": "%0.0f" % float(100.0*t/total),
                  "link": "/congress/bills/browse?congress=%s&status=%s" % (c, ",".join(str(s) for s in g[4])),
                  } )
    counts_by_congress.reverse()

    # When does activity occur within the session cycle?
    if settings.DATABASES['default']['ENGINE'] != 'django.db.backends.sqlite3':
        from django.db import connection
        cursor = connection.cursor()
        def pull_time_stat(field, where, historical=True):
            cursor.execute("SELECT YEAR(%s) - congress*2 - 1787, MONTH(%s), COUNT(*) FROM bill_bill WHERE congress>=93 AND congress%s%d AND %s GROUP BY YEAR(%s) - congress*2, MONTH(%s)" % (field, field, "<" if historical else "=", CURRENT_CONGRESS, where, field, field))
            activity = [{ "x": r[0]*12 + (r[1]-1), "count": r[2], "year": r[0] } for r in cursor.fetchall()]
            total = sum(m["count"] for m in activity)
            for i, m in enumerate(activity): m["cumulative_count"] = m["count"]/float(total) + (0.0 if i==0 else activity[i-1]["cumulative_count"])
            for m in activity: m["count"] = round(m["count"] / (CURRENT_CONGRESS-96), 1)
            for m in activity: m["cumulative_count"] = round(m["cumulative_count"] * 100.0)
            return activity
        activity_introduced_by_month = pull_time_stat('introduced_date', "1")
        activity_enacted_by_month = pull_time_stat('current_status_date', "current_status IN (%d,%d)" % (int(BillStatus.enacted_signed), int(BillStatus.enacted_veto_override)))
    else:
        activity_introduced_by_month = []
        activity_enacted_by_month = []

    return {
        "groups2": bill_status_groups,
        "counts_by_congress": counts_by_congress,
        "activity": (("Bills and Resolutions Introduced", activity_introduced_by_month),
         ("Bills and Joint Resolutions Enacted", activity_enacted_by_month) )
    }

@anonymous_view
def subject(request, sluggedname, termid):
    ix = get_object_or_404(BillTerm, id=termid)
    if ix.parents.all().count() == 0:
        ix1 = ix
        ix2 = None
    else:
        ix1 = ix.parents.all()[0]
        ix2 = ix
    return show_bill_browse("bill/subject.html", request, ix1, ix2, { "term": ix, "feed": Feed.IssueFeed(ix) })

@user_view_for(subject)
def subject_user_view(request, sluggedname, termid):
    ix = get_object_or_404(BillTerm, id=termid)
    ret = { }
    from person.views import render_subscribe_inline
    ret.update(render_subscribe_inline(request, Feed.IssueFeed(ix)))
    return ret

import django.contrib.sitemaps
class sitemap_current(django.contrib.sitemaps.Sitemap):
    changefreq = "weekly"
    priority = 1.0
    def items(self):
        return Bill.objects.filter(congress=CURRENT_CONGRESS).only("congress", "bill_type", "number")
class sitemap_archive(django.contrib.sitemaps.Sitemap):
    index_levels = ['congress']
    changefreq = "yearly"
    priority = 0.25
    def items(self):
        return Bill.objects.filter(congress__lt=CURRENT_CONGRESS).only("congress", "bill_type", "number")

@render_to('bill/bill_advocacy_tips.html')
def bill_advocacy_tips(request, congress, type_slug, number):
    try:
        bill_type = BillType.by_slug(type_slug)
    except BillType.NotFound:
        raise Http404("Invalid bill type: " + type_slug)
    bill = get_object_or_404(Bill, congress=congress, bill_type=bill_type, number=number)
    return { "bill": bill }

@json_response
@login_required
def join_community(request):
    from website.models import CommunityInterest
    from bill.models import Bill
    methods = request.POST["methods"].strip()
    if methods == "":
        CommunityInterest.objects.filter(user=request.user, bill=request.POST["bill"]).delete()
    else:
        c, isnew = CommunityInterest.objects.get_or_create(user=request.user, bill=Bill.objects.get(id=request.POST["bill"]))
        c.methods = methods
        c.save()
    return { "status": "OK" }

from django.contrib.auth.decorators import permission_required
@permission_required('bill.change_billsummary')
def go_to_summary_admin(request):
    summary, is_new = BillSummary.objects.get_or_create(bill=get_object_or_404(Bill, id=request.GET["bill"]))
    return HttpResponseRedirect("/admin/bill/billsummary/%d" % summary.id)

@anonymous_view
@render_to('bill/uscode_index.html')
def uscodeindex(request, secid):
    from bill.models import USCSection
    if not secid:
        parent = None
    elif re.match(r"\d+$", secid):
        parent = get_object_or_404(USCSection, id=secid)
    else:
        parent = get_object_or_404(USCSection, citation="usc/" + secid)

    children = USCSection.objects.filter(parent_section=parent).order_by('ordering')

    from haystack.query import SearchQuerySet
    qs = SearchQuerySet().using("bill").filter(indexed_model_name__in=["Bill"])
    qs_current = qs.filter(congress=CURRENT_CONGRESS)

    # How many bills cite this section?
    num_bills = qs_current.filter(usc_citations_uptree=parent.id).count() if parent else qs_current.count()

    # Mark the children if we should allow the user to navigate there.
    # Only let them go to parts of the table of contents where there
    # are lots of bills to potentially track, at least historically.
    has_child_navigation = False
    for c in children:
        c.num_bills = qs.filter(usc_citations_uptree=c.id).count()
<<<<<<< HEAD
        c.allow_navigation = c.num_bills > 5
        has_child_navigation |= c.allow_navigation
    
=======
    if children:
        for c in children:
            c.allow_navigation = c.num_bills > 5

>>>>>>> e5977882
    return {
        "parent": parent,
        "children": children,
        "has_child_navigation": has_child_navigation,
        "num_bills_here": num_bills,
        "bills_here": (qs_current.filter(usc_citations_uptree=parent.id) if parent else qs) if num_bills < 100 else None,
        "base_template": 'master_c.html' if parent else "master_b.html",
        "feed": (Feed.objects.get_or_create(feedname="usc:" + str(parent.id))[0]) if parent else None,
    }
<|MERGE_RESOLUTION|>--- conflicted
+++ resolved
@@ -674,16 +674,9 @@
     has_child_navigation = False
     for c in children:
         c.num_bills = qs.filter(usc_citations_uptree=c.id).count()
-<<<<<<< HEAD
         c.allow_navigation = c.num_bills > 5
         has_child_navigation |= c.allow_navigation
     
-=======
-    if children:
-        for c in children:
-            c.allow_navigation = c.num_bills > 5
-
->>>>>>> e5977882
     return {
         "parent": parent,
         "children": children,

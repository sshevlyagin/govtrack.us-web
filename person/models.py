# -*- coding: utf-8 -*-
from django.db import models
from django.template.defaultfilters import slugify
import datetime
from dateutil.relativedelta import relativedelta

from common import enum
from person.types import Gender, RoleType, SenatorClass, State
from name import get_person_name

class Person(models.Model):
    firstname = models.CharField(max_length=255)
    lastname = models.CharField(max_length=255)
    middlename = models.CharField(max_length=255, blank=True)

    #  bioguide.congress.gov
    bioguideid = models.CharField(max_length=255, blank=True) #  bioguide.congress.gov
    pvsid = models.CharField(max_length=255, blank=True) #  bioguide.congress.gov
    osid = models.CharField(max_length=255, blank=True) #  bioguide.congress.gov

    # Misc
    birthday = models.DateField(blank=True, null=True)
    gender = models.IntegerField(choices=Gender, blank=True, null=True)
    metavidid = models.CharField(max_length=255, blank=True)
    youtubeid = models.CharField(max_length=255, blank=True)
    # religion set(['Catholic', 'Episcopalian', 'Unknown', 'Non-Denominational', 'Reformed Latter Day Saint', 'Unitarian', 'African Methodist Episcopal', 'Lutheran', 'Seventh Day Adventist', 'Christian', 'Latter Day Saints', 'Assembly of God', 'Church of Christ', 'Jewish', 'Moravian', 'Seventh-Day Adventist', 'Roman Catholic', 'Unitarian Universalist', 'Protestant', 'United Church of Christ', 'Presbyterian', 'Nazarene', 'United Methodist', 'Congregationalist', 'Reformed Church in America', 'Zion Lutheran', 'United Brethren in Christ', 'First Christian Church (Disciples of Christ)', 'Methodist', 'Christian Reformed', 'Episcopal', 'Second Baptist', 'Christian Scientist', 'Southern Baptist', 'Baptist', 'Greek Orthodox'])
    religion = models.CharField(max_length=255, blank=True)
    
    # namemod set(['II', 'Jr.', 'Sr.', 'III', 'IV'])
    namemod = models.CharField(max_length=10, blank=True)
    nickname = models.CharField(max_length=255, blank=True)

    @property
    def fullname(self):
        return u'%s %s' % (self.firstname, self.lastname)

    @property
    def name(self):
        return get_person_name(self, firstname_position='before')

    def __unicode__(self):
        return self.name

    def get_current_role(self):
        try:
            return self.roles.get(current=True)
        except PersonRole.DoesNotExist:
            return None

    def get_absolute_url(self):
        name = slugify('%s %s' % (self.firstname, self.lastname))
        name = name.replace('-', '_')
        return '/person/%s/%d' % (name, self.pk)

    def get_age(self):
        if not self.birthday:
            return 0
        else:
            today = datetime.date.today()
            return relativedelta(today, self.birthday).years

<<<<<<< HEAD
    def get_role_at_date(self, date):
        try:
            return self.roles.get(startdate__lte=date, enddate__gte=date)
        except PersonRole.DoesNotExist:
            return None

    def get_last_role_at_congress(self, congress):
        start, end = get_congress_dates(date_or_congress)
        try:
            return self.roles.filter(startdate__lte=end, enddate__gte=start).order_by('-startdate')[0]
        except IndexError:
            return None

=======
    def roles_condensed(self):
        ret = []
        for role in self.roles.order_by('startdate'):
            if len(ret) > 0 and role.continues_from(ret[-1]):
                ret[-1].id = None # prevent corruption
                ret[-1].enddate = role.enddate
            else:
                ret.append(role)
        ret.reverse()
        return ret
>>>>>>> 6e256ce4

class PersonRole(models.Model):
    person = models.ForeignKey('person.Person', related_name='roles')
    role_type = models.IntegerField(choices=RoleType)
    current = models.BooleanField(blank=True, default=False)
    startdate = models.DateField()
    enddate = models.DateField()
    # http://en.wikipedia.org/wiki/Classes_of_United_States_Senators
    senator_class = models.IntegerField(choices=SenatorClass, blank=True, null=True)
    # http://en.wikipedia.org/wiki/List_of_United_States_congressional_districts
    district = models.IntegerField(blank=True, null=True) 
    state = models.CharField(choices=State, max_length=255, blank=True)
    party = models.CharField(max_length=255)
    website = models.CharField(max_length=255, blank=True, null=True)

    class Meta:
        ordering = ['startdate']

    def __unicode__(self):
<<<<<<< HEAD
        return '%s / %s / %s' % (self.person.fullname, self.startdate, self.get_role_type_display())

    def get_title(self):
        return self.get_title_name(short=False)

    def get_title_abbreviated(self):
        return self.get_title_name(short=True)

    def get_title_name(self, short):
        stateapportionment = {'AL': 7, 'AK': 1, 'AS': 'T', 'AZ': 8, 'AR': 4, 'CA': 53, 'CO': 7, 'CT': 5, 'DE': 1, 'DC': 'T', 'FL': 25, 'GA': 13, 'GU': 'T', 'HI': 2, 'ID': 2, 'IL': 19, 'IN': 9, 'IA': 5, 'KS': 4, 'KY': 6, 'LA': 7, 'ME': 2, 'MD': 8, 'MA': 10, 'MI': 15, 'MN': 8, 'MS': 4, 'MO': 9, 'MT': 1, 'NE': 3, 'NV': 3, 'NH': 2, 'NJ': 13, 'NM': 3, 'NY': 29, 'NC': 13, 'ND':  1, 'MP': 'T', 'OH': 18, 'OK': 5, 'OR': 5, 'PA': 19, 'PR': 'T', 'RI': 2, 'SC': 6, 'SD': 1, 'TN': 9, 'TX': 32, 'UT': 3, 'VT': 1, 'VI': 'T', 'VA': 11, 'WA': 9, 'WV': 3, 'WI': 8, 'WY': 1}
        if self.role_type == RoleType.president:
            return 'President'
        if self.role_type == RoleType.senator:
            return 'Sen.' if short else 'Senator'
        if self.role_type == RoleType.representative:
            if not self.state in stateapportionment:
                return 'Del.' if short else 'Delegate'
            if self.state == 'PR':
                return 'Res.Com.' if short else 'Resident Commissioner'
            if stateapportionment[self.state] == 'T':
                return 'Del.' if short else 'Delegate'
            return 'Rep.' if short else 'Representative'
=======
        return '%s / %s to %s / %s' % (self.person.fullname, self.startdate, self.enddate, self.get_role_type_display())
	   
    def continues_from(self, prev):
        if self.startdate - prev.enddate > datetime.timedelta(days=120): return False
        if self.role_type != prev.role_type: return False
        if self.senator_class != prev.senator_class: return False
        if self.state != prev.state: return False
        if self.district != prev.district: return False
        return True
>>>>>>> 6e256ce4
<|MERGE_RESOLUTION|>--- conflicted
+++ resolved
@@ -59,7 +59,17 @@
             today = datetime.date.today()
             return relativedelta(today, self.birthday).years
 
-<<<<<<< HEAD
+    def roles_condensed(self):
+        ret = []
+        for role in self.roles.order_by('startdate'):
+            if len(ret) > 0 and role.continues_from(ret[-1]):
+                ret[-1].id = None # prevent corruption
+                ret[-1].enddate = role.enddate
+            else:
+                ret.append(role)
+        ret.reverse()
+        return ret
+
     def get_role_at_date(self, date):
         try:
             return self.roles.get(startdate__lte=date, enddate__gte=date)
@@ -73,18 +83,6 @@
         except IndexError:
             return None
 
-=======
-    def roles_condensed(self):
-        ret = []
-        for role in self.roles.order_by('startdate'):
-            if len(ret) > 0 and role.continues_from(ret[-1]):
-                ret[-1].id = None # prevent corruption
-                ret[-1].enddate = role.enddate
-            else:
-                ret.append(role)
-        ret.reverse()
-        return ret
->>>>>>> 6e256ce4
 
 class PersonRole(models.Model):
     person = models.ForeignKey('person.Person', related_name='roles')
@@ -98,14 +96,21 @@
     district = models.IntegerField(blank=True, null=True) 
     state = models.CharField(choices=State, max_length=255, blank=True)
     party = models.CharField(max_length=255)
-    website = models.CharField(max_length=255, blank=True, null=True)
+    website = models.CharField(max_length=255, blank=True)
 
     class Meta:
         ordering = ['startdate']
 
     def __unicode__(self):
-<<<<<<< HEAD
-        return '%s / %s / %s' % (self.person.fullname, self.startdate, self.get_role_type_display())
+        return '%s / %s to %s / %s' % (self.person.fullname, self.startdate, self.enddate, self.get_role_type_display())
+	   
+    def continues_from(self, prev):
+        if self.startdate - prev.enddate > datetime.timedelta(days=120): return False
+        if self.role_type != prev.role_type: return False
+        if self.senator_class != prev.senator_class: return False
+        if self.state != prev.state: return False
+        if self.district != prev.district: return False
+        return True
 
     def get_title(self):
         return self.get_title_name(short=False)
@@ -126,15 +131,4 @@
                 return 'Res.Com.' if short else 'Resident Commissioner'
             if stateapportionment[self.state] == 'T':
                 return 'Del.' if short else 'Delegate'
-            return 'Rep.' if short else 'Representative'
-=======
-        return '%s / %s to %s / %s' % (self.person.fullname, self.startdate, self.enddate, self.get_role_type_display())
-	   
-    def continues_from(self, prev):
-        if self.startdate - prev.enddate > datetime.timedelta(days=120): return False
-        if self.role_type != prev.role_type: return False
-        if self.senator_class != prev.senator_class: return False
-        if self.state != prev.state: return False
-        if self.district != prev.district: return False
-        return True
->>>>>>> 6e256ce4
+            return 'Rep.' if short else 'Representative'
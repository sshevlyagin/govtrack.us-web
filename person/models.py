--- conflicted
+++ resolved
@@ -15,16 +15,7 @@
     lastname = models.CharField(max_length=255)
     middlename = models.CharField(max_length=255, blank=True)
 
-<<<<<<< HEAD
     # misc
-=======
-    #  bioguide.congress.gov
-    bioguideid = models.CharField(max_length=255) #  bioguide.congress.gov
-    pvsid = models.CharField(max_length=255, blank=True) #  bioguide.congress.gov
-    osid = models.CharField(max_length=255, blank=True) #  bioguide.congress.gov
-
-    # Misc
->>>>>>> 19bbfca9
     birthday = models.DateField(blank=True, null=True)
     gender = models.IntegerField(choices=Gender, blank=True, null=True)
     
@@ -33,7 +24,7 @@
     nickname = models.CharField(max_length=255, blank=True)
 
 	# links
-    bioguideid = models.CharField(max_length=255, blank=True) #  bioguide.congress.gov
+    bioguideid = models.CharField(max_length=255) #  bioguide.congress.gov
     pvsid = models.CharField(max_length=255, blank=True) #  vote-smart.org
     osid = models.CharField(max_length=255, blank=True) #  opensecrets.org
     metavidid = models.CharField(max_length=255, blank=True) # metavid.org

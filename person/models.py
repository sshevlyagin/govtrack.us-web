--- conflicted
+++ resolved
@@ -25,12 +25,7 @@
     gender = models.IntegerField(choices=Gender, blank=True, null=True)
     metavidid = models.CharField(max_length=255, blank=True)
     youtubeid = models.CharField(max_length=255, blank=True)
-<<<<<<< HEAD
-    # religion set(['Catholic', 'Episcopalian', 'Unknown', 'Non-Denominational', 'Reformed Latter Day Saint', 'Unitarian', 'African Methodist Episcopal', 'Lutheran', 'Seventh Day Adventist', 'Christian', 'Latter Day Saints', 'Assembly of God', 'Church of Christ', 'Jewish', 'Moravian', 'Seventh-Day Adventist', 'Roman Catholic', 'Unitarian Universalist', 'Protestant', 'United Church of Christ', 'Presbyterian', 'Nazarene', 'United Methodist', 'Congregationalist', 'Reformed Church in America', 'Zion Lutheran', 'United Brethren in Christ', 'First Christian Church (Disciples of Christ)', 'Methodist', 'Christian Reformed', 'Episcopal', 'Second Baptist', 'Christian Scientist', 'Southern Baptist', 'Baptist', 'Greek Orthodox'])
-    religion = models.CharField(max_length=255, blank=True)
     twitterid = models.CharField(max_length=50, blank=True)
-=======
->>>>>>> 08bae364
     
     # namemod set(['II', 'Jr.', 'Sr.', 'III', 'IV'])
     namemod = models.CharField(max_length=10, blank=True)

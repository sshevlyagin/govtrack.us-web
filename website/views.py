# -*- coding: utf-8 -*-
from django.http import Http404, HttpResponseRedirect
from django.shortcuts import redirect, get_object_or_404, render_to_response
from django.template import RequestContext
from django.core.urlresolvers import reverse
from django.core.cache import cache
from django.views.decorators.cache import cache_page

from common.decorators import render_to
from common.pagination import paginate

from cache_utils.decorators import cached

from events.models import Feed
import us

import re
from datetime import datetime, timedelta

@render_to('website/index.html')
def index(request):
    twitter_feed = cache.get("our_twitter_feed")
    if not twitter_feed:
        import twitter
        twitter_api = twitter.Api()
        twitter_feed = twitter_api.GetUserTimeline("govtrack", since_id=0, count=3)
        
        # replace links
        from django.utils.html import conditional_escape
        from django.utils.safestring import mark_safe
        re_url = re.compile(r"(?i)\b((?:[a-z][\w-]+:(?:/{1,3}|[a-z0-9%])|www\d{0,3}[.]|[a-z0-9.\-]+[.][a-z]{2,4}/)(?:[^\s()<>]+|\(([^\s()<>]+|(\([^\s()<>]+\)))*\))+(?:\(([^\s()<>]+|(\([^\s()<>]+\)))*\)|[^\s`!()\[\]{};:'\".,<>?«»“”‘’]))")
        for item in twitter_feed:
            item.text = re_url.sub(lambda m : "<a target=\"_blank\" href=\"" + m.group(0) + "\">" + m.group(0) + "</a>", conditional_escape(item.text))
            
        cache.set("our_twitter_feed", twitter_feed, 60*30) # 30 minutes
        
    blog_feed = cache.get("our_blog_feed")
    if not blog_feed:
        blog_feed = get_blog_items()[0:2]
        cache.set("our_blog_feed", blog_feed, 60*30) # 30 min
    
    events_feed = cache.get("frontpage_events_feed")
    if not events_feed:
        events_feed = Feed.get_events_for(("misc:activebills", "misc:allvotes"), 6)
        cache.set("frontpage_events_feed", events_feed, 60*15) # 15 minutes

    return {
        'events': events_feed,
        'tweets': twitter_feed,
        'blog': blog_feed,
        }
          
def staticpage(request, pagename):
    if pagename == "developers": pagename = "developers/index"
    
    ctx = { 'pagename': pagename }
    
    if pagename == "overview":
        from us import statenames
        from states.views import states_with_data
        ctx['states'] = ((s, statenames[s]) for s in states_with_data())
    
    return render_to_response('website/' + pagename + '.html', ctx, RequestContext(request))

def get_blog_items():
    # c/o http://stackoverflow.com/questions/1208916/decoding-html-entities-with-python
    import re
    def _callback(matches):
        id = matches.group(1)
        try:
           return unichr(int(id))
        except:
           return id
    def decode_unicode_references(data):
        return re.sub("&#(\d+)(;|(?=\s))", _callback, data)

    import feedparser
    feed = feedparser.parse("http://www.govtrack.us/blog/atom")

    return [{"link":entry.link, "title":decode_unicode_references(entry.title), "date":datetime(*entry.updated_parsed[0:6]), "content":decode_unicode_references(entry.content[0].value)} for entry in feed["entries"][0:4]]

def congress_home(request):
    return HttpResponseRedirect("/overview")
    
@render_to('website/search.html')
def search(request):
    q = request.REQUEST.get("q", "")
    if q.strip() == "":
        return { "results": [] }
    
    results = []
    
    from haystack.query import SearchQuerySet
    
    results.append(("Members of Congress and Presidents", "/congress/members", "name",
        [{"href": p.object.get_absolute_url(), "label": p.object.name, "obj": p.object, "secondary": p.object.get_current_role() == None } for p in SearchQuerySet().filter(indexed_model_name__in=["Person"], content=q)[0:9]]))
        
    import us
    results.append(("States", "/congress/members", "most_recent_role_state",
        sorted([{"href": "/congress/members/%s" % s, "label": us.statenames[s] }
            for s in us.statenames
            if us.statenames[s].lower().startswith(q.lower())
            ], key=lambda p : p["label"])))
    
    from committee.models import Committee
    results.append(("Committees", "/congress/committees", None,
        sorted([{"href": c.get_absolute_url(), "label": c.fullname, "obj": c }
        for c in Committee.objects.filter(name__contains=q, obsolete=False)]
        , key=lambda c : c["label"])))
       
    from settings import CURRENT_CONGRESS
    from bill.search import parse_bill_number
    bill = parse_bill_number(q)
    if not bill:
        bills = \
            [{"href": b.object.get_absolute_url(), "label": b.object.title, "obj": b.object, "secondary": b.object.congress != CURRENT_CONGRESS } for b in SearchQuerySet().filter(indexed_model_name__in=["Bill"], content=q).order_by('-current_status_date')[0:9]]
    else:
        #bills = [{"href": bill.get_absolute_url(), "label": bill.title, "obj": bill, "secondary": bill.congress != CURRENT_CONGRESS }]
        return HttpResponseRedirect(bill.get_absolute_url())
    results.append(("Bills and Resolutions (Federal)", "/congress/bills/browse", "text", bills))

    results.append(("State Legislation", "/states/bills/browse", "text",
        [{"href": p.object.get_absolute_url(), "label": p.object.short_display_title, "obj": p.object, "secondary": False } for p in SearchQuerySet().using('states').filter(indexed_model_name__in=["StateBill"], content=q)[0:9]]))

    # in each group, make sure the secondary results are placed last
    for grp in results:
        for i in xrange(len(grp[3])):
           grp[3][i]["index"] = i
           grp[3].sort(key = lambda o : (o.get("secondary", False), o["index"]))
    
    # sort first by whether all results are secondary results, then by number of matches (fewest first, if greater than zero)
    results.sort(key = lambda c : (len([d for d in c[3] if d.get("secondary", False) == False]) == False, len(c[3]) == 0, len(c[3])))
        
    return { "results": results }
<<<<<<< HEAD
    
@cache_page(60 * 15)
@render_to('website/campaigns/bulkdata2.html')
=======

@render_to('website/campaigns/bulkdata.html')
>>>>>>> 63b5b41c
def campaign_bulk_data(request):
    return { }

@render_to('website/campaigns/bulkdata.html')
def campaign_bulk_data_old(request):
    prefixes = ("Mr.", "Ms.", "Mrs.", "Dr.")
    
    # Validate.
    if request.method == 'POST':
        from models import CampaignSupporter

        s = CampaignSupporter()
        
        if "sid" in request.POST:
            try:
                s = CampaignSupporter.objects.get(id=request.POST.get("sid"), email=request.POST.get("email", ""))
            except:
                pass
        
        s.campaign = "2012_03_buldata"
        for field in ('prefix', 'firstname', 'lastname', 'address', 'city', 'state', 'zipcode', 'email'):
            if request.POST.get(field, '').strip() == "":
                return { "stage": 1, "error": "All fields are required!", "prefixes": prefixes }
            setattr(s, field, request.POST.get(field, ""))
        s.message = request.POST.get('message', '')
        s.save()

        if "message" not in request.POST:
            return { "stage": 2, "sid": s.id }
        else:
            return { "stage": 3 }
    return { "stage": 1, "prefixes": prefixes }

def push_to_social_media_rss(request):
    import django.contrib.syndication.views
    from events.models import Feed
    from events.templatetags.events_utils import render_event
    import re
    
    feedlist = [Feed.from_name("misc:comingup"), Feed.from_name('misc:enactedbills')]
    
    class DjangoFeed(django.contrib.syndication.views.Feed):
        title = "GovTrack.us Is Tracking Congress"
        link = "/"
        description = "GovTrack tracks the activities of the United States Congress. We push this feed to our Twitter and Facebook accounts."
        
        def items(self):
            events = [render_event(item, feedlist) for item in Feed.get_events_for(feedlist, 25)]
            return [e for e in events if e != None]
            
        def item_title(self, item):
            return re.sub(r"^Legislation ", "", item["type"]) + ": " + item["title"]
        def item_description(self, item):
            return item["body_text"]
        def item_link(self, item):
            return "http://www.govtrack.us" + item["url"]# + "?utm_campaign=govtrack_push&utm_source=govtrack_push" 
        def item_guid(self, item):
            return "http://www.govtrack.us/events/guid/" + item["guid"] 
        def item_pubdate(self, item):
            return item["date"] if isinstance(item["date"], datetime) else datetime.combine(item["date"], time.min)
            
    return DjangoFeed()(request)

from website.api import api_overview
<|MERGE_RESOLUTION|>--- conflicted
+++ resolved
@@ -132,14 +132,9 @@
     results.sort(key = lambda c : (len([d for d in c[3] if d.get("secondary", False) == False]) == False, len(c[3]) == 0, len(c[3])))
         
     return { "results": results }
-<<<<<<< HEAD
     
 @cache_page(60 * 15)
 @render_to('website/campaigns/bulkdata2.html')
-=======
-
-@render_to('website/campaigns/bulkdata.html')
->>>>>>> 63b5b41c
 def campaign_bulk_data(request):
     return { }
 

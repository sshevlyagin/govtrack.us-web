--- conflicted
+++ resolved
@@ -124,8 +124,4 @@
     committee = models.ForeignKey('committee.Committee', related_name='meetings')
     when = models.DateTimeField()
     subject = models.TextField()
-<<<<<<< HEAD
-=======
     bills = models.ManyToManyField('bill.Bill', blank=True)
-    # TODO: bills
->>>>>>> b92b651e

"""
This script parse XML files and fill database
with Person and PersonRole objects.

Person model contains data about all people which were
a membe of Congress at least one time.

PersonRole contains data about role of current congress members.
"""
from lxml import etree
from datetime import datetime
import logging

from parser.progress import Progress
from parser.processor import Processor
from parser.models import File
from person.models import Person, PersonRole, Gender, RoleType, SenatorClass

from settings import CURRENT_CONGRESS

log = logging.getLogger('parser.person_parser')

class PersonProcessor(Processor):
    """
    Person model contains data about all people which were
    a member of Congress at least one time.
    """

    REQUIRED_ATTRIBUTES = ['id', 'firstname', 'lastname']
    ATTRIBUTES = [
        'id', 'firstname', 'lastname', 'bioguideid',
        'metavidid', 'pvsid', 'osid', 'youtubeid', 'gender',
        'birthday', 'middlename',
        'namemod', 'nickname', 'twitterid',
    ]
    GENDER_MAPPING = {'M': Gender.male, 'F': Gender.female}
    FIELD_MAPPING = {'id': 'pk'}

    def gender_handler(self, value):
        return self.GENDER_MAPPING[value]

    def birthday_handler(self, value):
        return datetime.strptime(value, '%Y-%m-%d')

    def id_handler(self, value):
        return int(value)


class PersonRoleProcessor(Processor):
    """
    PersonRole contains data about role of current congress members.
    """

    REQUIRED_ATTRIBUTES = ['type', 'startdate', 'enddate']
    ATTRIBUTES = [
        'type', 'current', 'startdate', 'enddate', 'senator_class',
        'district', 'state', 'party', 'url'
    ]
    FIELD_MAPPING = {'type': 'role_type', 'class': 'senator_class', 'url': 'website'}
    ROLE_TYPE_MAPPING = {'rep': RoleType.representative, 'sen': RoleType.senator,
                         'prez': RoleType.president}
    SENATOR_CLASS_MAPPING = {'1': SenatorClass.class1, '2': SenatorClass.class2,
                             '3': SenatorClass.class3}

    def type_handler(self, value):
        return self.ROLE_TYPE_MAPPING[value]

    def startdate_handler(self, value):
        return datetime.strptime(value, '%Y-%m-%d').date()

    def enddate_handler(self, value):
        return datetime.strptime(value, '%Y-%m-%d').date()

    def current_handler(self, value):
        return value == '1'

    def class_handler(self, value):
        return self.SENATOR_CLASS_MAPPING[value]


def main(options):
    """
    Update Person and PersonRole models.
    
    Do safe update: touch only those records
    which have been changed.
    """

    XML_FILE = 'data/us/people.xml'
    content = open(XML_FILE).read()

    if not File.objects.is_changed(XML_FILE, content=content) and not options.force:
        log.info('File %s was not changed' % XML_FILE)
        return
        
    had_error = False

    person_processor = PersonProcessor()
    role_processor = PersonRoleProcessor()

    existing_persons = set(Person.objects.values_list('pk', flat=True))
    processed_persons = set()
    created_persons = set()

    tree = etree.parse(XML_FILE)
    total = len(tree.xpath('/people/person'))
    progress = Progress(total=total)
    log.info('Processing persons')

    for node in tree.xpath('/people/person'):
        # Wrap each iteration in try/except
        # so that if some node breaks the parsing process
        # then other nodes could be parsed
        try:
            person = person_processor.process(Person(), node)
            
            # Create cached name strings. This is done again later
            # after the roles are updated.
            person.set_names()

            # Now try to load the person with such ID from
            # database. If found it then just update it
            # else create new Person object
            try:
                ex_person = Person.objects.get(pk=person.pk)
                if person_processor.changed(ex_person, person) or options.force:
                    # If the person has PK of existing record
                    # then Django ORM will update existing record
                    if not options.force:
                        log.warn("Updated %s" % person)
                    person.save()
                    
            except Person.DoesNotExist:
                created_persons.add(person.pk)
                person.save()
                log.warn("Created %s" % person)

            processed_persons.add(person.pk)

            # Process roles of the person
            roles = list(PersonRole.objects.filter(person=person))
            existing_roles = set(PersonRole.objects.filter(person=person).values_list('pk', flat=True))
            processed_roles = set()
            role_list = []
            for role in node.xpath('./role'):
                role = role_processor.process(PersonRole(), role)
                role.person = person
                
                # Override what we consider current.
                if role.congress_numbers() != None:
                    role.current = role.startdate <= datetime.now().date() and role.enddate >= datetime.now().date() \
                        and CURRENT_CONGRESS in role.congress_numbers()
                
                # Overwrite an existing role if there is one that is for the same period
                # of time and role type.
                ex_role = None
                
                for r in roles:
                    if role.role_type == r.role_type and r.startdate == role.startdate and r.enddate == role.enddate:
                        ex_role = r
                        break
                        
                if not ex_role:
                    # .congress_numbers() is flaky on some historical data because start/end
                    # dates don't line up nicely with session numbers. So we try to match
                    # on exact dates first, and if we can match that don't bother using
                    # congress_numbers.
                    for r in roles:
                        if role.role_type == r.role_type and (len(set(role.congress_numbers()) & set(r.congress_numbers())) > 0):
                            ex_role = r
                            break
                    
                if ex_role:    
                    # These roles correspond.
                    if not (ex_role.startdate == role.startdate and ex_role.enddate == role.enddate) and role_processor.changed(ex_role, role):
                        print ex_role
                        print role
                        raise Exception("?")
                    processed_roles.add(ex_role.id)
                    role.id = ex_role.id
                    if role_processor.changed(ex_role, role) or options.force:
                        role.save()
                        role_list.append(role)
                        if not options.force:
                            log.warn("Updated %s" % role)
                    roles.remove(ex_role) # don't need to try matching this to any other node
                else:
                    # Didn't find a matching role.
                    if len(roles) > 0:
                        print role, role.congress_numbers(), "is one of these?"
                        for ex_role in roles:
                            print "\t", ex_role, ex_role.congress_numbers()
                        raise Exception("There is an unmatched role.")
                    log.warn("Created %s" % role)
                    role.save()
                    role_list.append(role)
                        
            # create the events for the roles after all have been loaded
            # because we don't create events for ends of terms and
            # starts of terms that are adjacent.
            if not options.disable_events:
                for i in xrange(len(role_list)):
                    role_list[i].create_events(
                        role_list[i-1] if i > 0 else None,
                        role_list[i+1] if i < len(role_list)-1 else None
                        )
            
            removed_roles = existing_roles - processed_roles
            for pk in removed_roles:
                pr = PersonRole.objects.get(pk=pk)
                print pr.person.id, pr
                raise ValueError("Deleted role??")
                log.warn("Deleted %s" % pr)
                pr.delete()
            
            # The name can't be determined until all of the roles are set. If
            # it changes, re-save.
            nn = (person.name, person.sortname)
            person.set_names()
            if nn != (person.name, person.sortname):
                log.warn("%s is now %s." % (nn[0], person.name)
                    person.save()
            
        except Exception, ex:
            # Catch unexpected exceptions and log them
            log.error('person %d' % person.id, exc_info=ex)
            had_error = True

        progress.tick()

<<<<<<< HEAD
    # Remove person which were not found in XML file
    removed_persons = existing_persons - processed_persons
    for pk in removed_persons:
    	raise Exception()
        p = Person.objects.get(pk=pk)
        log.debug("Deleted %s" % p)
        p.delete()

    log.info('Removed persons: %d' % len(removed_persons))
=======
>>>>>>> ba034cac
    log.info('Processed persons: %d' % len(processed_persons))
    log.info('Created persons: %d' % len(created_persons))
    
    if not had_error:
        # Remove person which were not found in XML file
        removed_persons = existing_persons - processed_persons
        for pk in removed_persons:
            raise Exception("A person was deleted?")
            p = Person.objects.get(pk=pk)
            log.warn("Deleted %s" % p)
            p.delete()
        log.info('Removed persons: %d' % len(removed_persons))
    
        # Mark the file as processed.
        File.objects.save_file(XML_FILE, content)


if __name__ == '__main__':
    main()<|MERGE_RESOLUTION|>--- conflicted
+++ resolved
@@ -228,18 +228,6 @@
 
         progress.tick()
 
-<<<<<<< HEAD
-    # Remove person which were not found in XML file
-    removed_persons = existing_persons - processed_persons
-    for pk in removed_persons:
-    	raise Exception()
-        p = Person.objects.get(pk=pk)
-        log.debug("Deleted %s" % p)
-        p.delete()
-
-    log.info('Removed persons: %d' % len(removed_persons))
-=======
->>>>>>> ba034cac
     log.info('Processed persons: %d' % len(processed_persons))
     log.info('Created persons: %d' % len(created_persons))
     
